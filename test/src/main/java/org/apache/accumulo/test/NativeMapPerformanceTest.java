/*
 * Licensed to the Apache Software Foundation (ASF) under one or more
 * contributor license agreements.  See the NOTICE file distributed with
 * this work for additional information regarding copyright ownership.
 * The ASF licenses this file to You under the Apache License, Version 2.0
 * (the "License"); you may not use this file except in compliance with
 * the License.  You may obtain a copy of the License at
 *
 *     http://www.apache.org/licenses/LICENSE-2.0
 *
 * Unless required by applicable law or agreed to in writing, software
 * distributed under the License is distributed on an "AS IS" BASIS,
 * WITHOUT WARRANTIES OR CONDITIONS OF ANY KIND, either express or implied.
 * See the License for the specific language governing permissions and
 * limitations under the License.
 */
package org.apache.accumulo.test;

<<<<<<< HEAD
import java.nio.charset.StandardCharsets;
=======
import static com.google.common.base.Charsets.UTF_8;

>>>>>>> 9b20a9d4
import java.util.Collections;
import java.util.Iterator;
import java.util.Map.Entry;
import java.util.Random;
import java.util.SortedMap;
import java.util.TreeMap;
import java.util.concurrent.ConcurrentSkipListMap;

import org.apache.accumulo.core.data.Key;
import org.apache.accumulo.core.data.Mutation;
import org.apache.accumulo.core.data.Value;
import org.apache.accumulo.core.util.FastFormat;
import org.apache.accumulo.core.util.UtilWaitThread;
import org.apache.accumulo.tserver.NativeMap;
import org.apache.hadoop.io.Text;

public class NativeMapPerformanceTest {
  
  private static final byte ROW_PREFIX[] = new byte[] {'r'};
  private static final byte COL_PREFIX[] = new byte[] {'c'};
  
  static Key nk(int r, int c) {
    return new Key(new Text(FastFormat.toZeroPaddedString(r, 9, 10, ROW_PREFIX)), new Text(FastFormat.toZeroPaddedString(c, 6, 10, COL_PREFIX)));
  }
  
  static Mutation nm(int r) {
    return new Mutation(new Text(FastFormat.toZeroPaddedString(r, 9, 10, ROW_PREFIX)));
  }
  
  static Text ET = new Text();
  
  private static void pc(Mutation m, int c, Value v) {
    m.put(new Text(FastFormat.toZeroPaddedString(c, 6, 10, COL_PREFIX)), ET, Long.MAX_VALUE, v);
  }
  
  static void runPerformanceTest(int numRows, int numCols, int numLookups, String mapType) {
    
    SortedMap<Key,Value> tm = null;
    NativeMap nm = null;
    
    if (mapType.equals("SKIP_LIST"))
      tm = new ConcurrentSkipListMap<Key,Value>();
    else if (mapType.equals("TREE_MAP"))
      tm = Collections.synchronizedSortedMap(new TreeMap<Key,Value>());
    else if (mapType.equals("NATIVE_MAP"))
      nm = new NativeMap();
    else
      throw new IllegalArgumentException(" map type must be SKIP_LIST, TREE_MAP, or NATIVE_MAP");
    
    Random rand = new Random(19);
    
    // puts
    long tps = System.currentTimeMillis();
    
    if (nm != null) {
      for (int i = 0; i < numRows; i++) {
        int row = rand.nextInt(1000000000);
        Mutation m = nm(row);
        for (int j = 0; j < numCols; j++) {
          int col = rand.nextInt(1000000);
<<<<<<< HEAD
          Value val = new Value("test".getBytes(StandardCharsets.UTF_8));
=======
          Value val = new Value("test".getBytes(UTF_8));
>>>>>>> 9b20a9d4
          pc(m, col, val);
        }
        nm.mutate(m, i);
      }
    } else {
      for (int i = 0; i < numRows; i++) {
        int row = rand.nextInt(1000000000);
        for (int j = 0; j < numCols; j++) {
          int col = rand.nextInt(1000000);
          Key key = nk(row, col);
<<<<<<< HEAD
          Value val = new Value("test".getBytes(StandardCharsets.UTF_8));
=======
          Value val = new Value("test".getBytes(UTF_8));
>>>>>>> 9b20a9d4
          tm.put(key, val);
        }
      }
    }
    
    long tpe = System.currentTimeMillis();
    
    // Iteration
    Iterator<Entry<Key,Value>> iter;
    if (nm != null) {
      iter = nm.iterator();
    } else {
      iter = tm.entrySet().iterator();
    }
    
    long tis = System.currentTimeMillis();
    
    while (iter.hasNext()) {
      iter.next();
    }
    
    long tie = System.currentTimeMillis();
    
    rand = new Random(19);
    int rowsToLookup[] = new int[numLookups];
    int colsToLookup[] = new int[numLookups];
    for (int i = 0; i < Math.min(numLookups, numRows); i++) {
      int row = rand.nextInt(1000000000);
      int col = -1;
      for (int j = 0; j < numCols; j++) {
        col = rand.nextInt(1000000);
      }
      
      rowsToLookup[i] = row;
      colsToLookup[i] = col;
    }
    
    // get
    
    long tgs = System.currentTimeMillis();
    if (nm != null) {
      for (int i = 0; i < numLookups; i++) {
        Key key = nk(rowsToLookup[i], colsToLookup[i]);
        if (nm.get(key) == null) {
          throw new RuntimeException("Did not find " + rowsToLookup[i] + " " + colsToLookup[i] + " " + i);
        }
      }
    } else {
      for (int i = 0; i < numLookups; i++) {
        Key key = nk(rowsToLookup[i], colsToLookup[i]);
        if (tm.get(key) == null) {
          throw new RuntimeException("Did not find " + rowsToLookup[i] + " " + colsToLookup[i] + " " + i);
        }
      }
    }
    long tge = System.currentTimeMillis();
    
    long memUsed = 0;
    if (nm != null) {
      memUsed = nm.getMemoryUsed();
    }
    
    int size = (nm == null ? tm.size() : nm.size());
    
    // delete
    long tds = System.currentTimeMillis();
    
    if (nm != null)
      nm.delete();
    
    long tde = System.currentTimeMillis();
    
    if (tm != null)
      tm.clear();
    
    System.gc();
    System.gc();
    System.gc();
    System.gc();
    
    UtilWaitThread.sleep(3000);
    
    System.out.printf("mapType:%10s   put rate:%,6.2f  scan rate:%,6.2f  get rate:%,6.2f  delete time : %6.2f  mem : %,d%n", "" + mapType, (numRows * numCols)
        / ((tpe - tps) / 1000.0), (size) / ((tie - tis) / 1000.0), numLookups / ((tge - tgs) / 1000.0), (tde - tds) / 1000.0, memUsed);
    
  }
  
  public static void main(String[] args) {
    
    if (args.length != 3) {
      throw new IllegalArgumentException("Usage : " + NativeMapPerformanceTest.class.getName() + " <map type> <rows> <columns>");
    }
    
    String mapType = args[0];
    int rows = Integer.parseInt(args[1]);
    int cols = Integer.parseInt(args[2]);
    
    runPerformanceTest(rows, cols, 10000, mapType);
    runPerformanceTest(rows, cols, 10000, mapType);
    runPerformanceTest(rows, cols, 10000, mapType);
    
  }
  
}<|MERGE_RESOLUTION|>--- conflicted
+++ resolved
@@ -16,12 +16,8 @@
  */
 package org.apache.accumulo.test;
 
-<<<<<<< HEAD
-import java.nio.charset.StandardCharsets;
-=======
-import static com.google.common.base.Charsets.UTF_8;
+import static java.nio.charset.StandardCharsets.UTF_8;
 
->>>>>>> 9b20a9d4
 import java.util.Collections;
 import java.util.Iterator;
 import java.util.Map.Entry;
@@ -82,11 +78,7 @@
         Mutation m = nm(row);
         for (int j = 0; j < numCols; j++) {
           int col = rand.nextInt(1000000);
-<<<<<<< HEAD
-          Value val = new Value("test".getBytes(StandardCharsets.UTF_8));
-=======
           Value val = new Value("test".getBytes(UTF_8));
->>>>>>> 9b20a9d4
           pc(m, col, val);
         }
         nm.mutate(m, i);
@@ -97,11 +89,7 @@
         for (int j = 0; j < numCols; j++) {
           int col = rand.nextInt(1000000);
           Key key = nk(row, col);
-<<<<<<< HEAD
-          Value val = new Value("test".getBytes(StandardCharsets.UTF_8));
-=======
           Value val = new Value("test".getBytes(UTF_8));
->>>>>>> 9b20a9d4
           tm.put(key, val);
         }
       }
