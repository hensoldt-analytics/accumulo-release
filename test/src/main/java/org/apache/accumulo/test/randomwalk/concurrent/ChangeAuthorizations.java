--- conflicted
+++ resolved
@@ -16,12 +16,8 @@
  */
 package org.apache.accumulo.test.randomwalk.concurrent;
 
-<<<<<<< HEAD
-import java.nio.charset.StandardCharsets;
-=======
-import static com.google.common.base.Charsets.UTF_8;
+import static java.nio.charset.StandardCharsets.UTF_8;
 
->>>>>>> 9b20a9d4
 import java.util.ArrayList;
 import java.util.List;
 import java.util.Properties;
@@ -52,17 +48,10 @@
       if (rand.nextBoolean()) {
         String authorization = String.format("a%d", rand.nextInt(5000));
         log.debug("adding authorization " + authorization);
-<<<<<<< HEAD
-        auths.add(authorization.getBytes(StandardCharsets.UTF_8));
-      } else {
-        if (auths.size() > 0) {
-          log.debug("removing authorization " + new String(auths.remove(0), StandardCharsets.UTF_8));
-=======
         auths.add(authorization.getBytes(UTF_8));
       } else {
         if (auths.size() > 0) {
           log.debug("removing authorization " + new String(auths.remove(0), UTF_8));
->>>>>>> 9b20a9d4
         }
       }
       conn.securityOperations().changeUserAuthorizations(userName, new Authorizations(auths));
