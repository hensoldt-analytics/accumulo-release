--- conflicted
+++ resolved
@@ -16,10 +16,9 @@
  */
 package org.apache.accumulo.test.functional;
 
-import static com.google.common.base.Charsets.UTF_8;
+import static java.nio.charset.StandardCharsets.UTF_8;
 import static org.junit.Assert.assertEquals;
 
-import java.nio.charset.StandardCharsets;
 import java.util.HashMap;
 import java.util.Map;
 import java.util.Map.Entry;
@@ -83,11 +82,7 @@
       // populate
       for (int i = 0; i < N; i++) {
         Mutation m = new Mutation(new Text(String.format("%05d", i)));
-<<<<<<< HEAD
-        m.put(new Text("col" + Integer.toString((i % 3) + 1)), new Text("qual"), new Value("junk".getBytes(StandardCharsets.UTF_8)));
-=======
         m.put(new Text("col" + Integer.toString((i % 3) + 1)), new Text("qual"), new Value("junk".getBytes(UTF_8)));
->>>>>>> 9b20a9d4
         b.addMutation(m);
       }
       b.close();
