/*
 * Licensed to the Apache Software Foundation (ASF) under one or more
 * contributor license agreements.  See the NOTICE file distributed with
 * this work for additional information regarding copyright ownership.
 * The ASF licenses this file to You under the Apache License, Version 2.0
 * (the "License"); you may not use this file except in compliance with
 * the License.  You may obtain a copy of the License at
 *
 *     http://www.apache.org/licenses/LICENSE-2.0
 *
 * Unless required by applicable law or agreed to in writing, software
 * distributed under the License is distributed on an "AS IS" BASIS,
 * WITHOUT WARRANTIES OR CONDITIONS OF ANY KIND, either express or implied.
 * See the License for the specific language governing permissions and
 * limitations under the License.
 */
package org.apache.accumulo.core.security;

import static com.google.common.base.Charsets.UTF_8;

import java.io.Serializable;
import java.nio.charset.StandardCharsets;
import java.util.ArrayList;
import java.util.Arrays;
import java.util.Collections;
import java.util.Comparator;
import java.util.List;
import java.util.TreeSet;

import org.apache.accumulo.core.data.ArrayByteSequence;
import org.apache.accumulo.core.data.ByteSequence;
import org.apache.accumulo.core.util.BadArgumentException;
import org.apache.accumulo.core.util.TextUtil;
import org.apache.hadoop.io.Text;
import org.apache.hadoop.io.WritableComparator;

/**
 * Validate the column visibility is a valid expression and set the visibility for a Mutation. See {@link ColumnVisibility#ColumnVisibility(byte[])} for the
 * definition of an expression.
 *
 * <P>
 * The expression is a sequence of characters from the set [A-Za-z0-9_-.] along with the
 * binary operators "&amp;" and "|" indicating that both operands are necessary, or the either
 * is necessary. The following are valid expressions for visibility:
 * 
 * <pre>
 * A
 * A|B
 * (A|B)&amp;(C|D)
 * orange|(red&amp;yellow)
 * </pre>
 * 
 * <P>
 * The following are not valid expressions for visibility:
 * 
 * <pre>
 * A|B&amp;C
 * A=B
 * A|B|
 * A&amp;|B
 * ()
 * )
 * dog|!cat
 * </pre>
 * 
 * <P>
 * In addition to the base set of visibilities, any character can be used in the expression if it is quoted. If the quoted term contains '&quot;' or '\', then escape
 * the character with '\'. The {@link #quote(String)} method can be used to properly quote and escape terms automatically. The following is an example of a quoted term:
 * <pre>
 * &quot;A#C&quot;<span />&amp;<span />B
 * </pre>
 */
public class ColumnVisibility {
  
  Node node = null;
  private byte[] expression;
  
  /**
   * Accessor for the underlying byte string.
   *
   * @return byte array representation of a visibility expression
   */
  public byte[] getExpression() {
    return expression;
  }
  
  /**
   * The node types in a parse tree for a visibility expression.
   */
  public static enum NodeType {
    EMPTY, TERM, OR, AND,
  }

  /**
   * All empty nodes are equal and represent the same value.
   */
  private static final Node EMPTY_NODE = new Node(NodeType.EMPTY, 0);
  
  /**
   * A node in the parse tree for a visibility expression.
   */
  public static class Node {
    /**
     * An empty list of nodes.
     */
    public final static List<Node> EMPTY = Collections.emptyList();
    NodeType type;
    int start;
    int end;
    List<Node> children = EMPTY;
    
    public Node(NodeType type, int start) {
      this.type = type;
      this.start = start;
      this.end = start + 1;
    }
    
    public Node(int start, int end) {
      this.type = NodeType.TERM;
      this.start = start;
      this.end = end;
    }
    
    public void add(Node child) {
      if (children == EMPTY)
        children = new ArrayList<Node>();
      
      children.add(child);
    }
    
    public NodeType getType() {
      return type;
    }
    
    public List<Node> getChildren() {
      return children;
    }
    
    public int getTermStart() {
      return start;
    }
    
    public int getTermEnd() {
      return end;
    }
    
    public ByteSequence getTerm(byte expression[]) {
      if (type != NodeType.TERM)
        throw new RuntimeException();
      
      if (expression[start] == '"') {
        // its a quoted term
        int qStart = start + 1;
        int qEnd = end - 1;
        
        return new ArrayByteSequence(expression, qStart, qEnd - qStart);
      }
      return new ArrayByteSequence(expression, start, end - start);
    }
  }
  
  /**
   * A node comparator. Nodes sort according to node type, terms sort
   * lexicographically. AND and OR nodes sort by number of children, or if
   * the same by corresponding children.
   */
  public static class NodeComparator implements Comparator<Node>, Serializable {
    
    private static final long serialVersionUID = 1L;
    byte[] text;
    
    /**
     * Creates a new comparator.
     *
     * @param text expression string, encoded in UTF-8
     */
    public NodeComparator(byte[] text) {
      this.text = text;
    }
    
    @Override
    public int compare(Node a, Node b) {
      int diff = a.type.ordinal() - b.type.ordinal();
      if (diff != 0)
        return diff;
      switch (a.type) {
        case EMPTY:
          return 0; // All empty nodes are the same
        case TERM:
          return WritableComparator.compareBytes(text, a.start, a.end - a.start, text, b.start, b.end - b.start);
        case OR:
        case AND:
          diff = a.children.size() - b.children.size();
          if (diff != 0)
            return diff;
          for (int i = 0; i < a.children.size(); i++) {
            diff = compare(a.children.get(i), b.children.get(i));
            if (diff != 0)
              return diff;
          }
      }
      return 0;
    }
  }
  
  /*
   * Convience method that delegates to normalize with a new NodeComparator constructed using the supplied expression.
   */
  public static Node normalize(Node root, byte[] expression) {
    return normalize(root, expression, new NodeComparator(expression));
  }
  
  // @formatter:off
  /*
   * Walks an expression's AST in order to:
   *  1) roll up expressions with the same operant (`a&(b&c) becomes a&b&c`)
   *  2) sorts labels lexicographically (permutations of `a&b&c` are re-ordered to appear as `a&b&c`)
   *  3) dedupes labels (`a&b&a` becomes `a&b`)
   */
  // @formatter:on
  public static Node normalize(Node root, byte[] expression, NodeComparator comparator) {
    if (root.type != NodeType.TERM) {
      TreeSet<Node> rolledUp = new TreeSet<Node>(comparator);
      java.util.Iterator<Node> itr = root.children.iterator();
      while (itr.hasNext()) {
        Node c = normalize(itr.next(), expression, comparator);
        if (c.type == root.type) {
          rolledUp.addAll(c.children);
          itr.remove();
        }
      }
      rolledUp.addAll(root.children);
      root.children.clear();
      root.children.addAll(rolledUp);
      
      // need to promote a child if it's an only child
      if (root.children.size() == 1) {
        return root.children.get(0);
      }
    }
    
    return root;
  }
  
  /*
   * Walks an expression's AST and appends a string representation to a supplied StringBuilder. This method adds parens where necessary.
   */
  public static void stringify(Node root, byte[] expression, StringBuilder out) {
    if (root.type == NodeType.TERM) {
<<<<<<< HEAD
      out.append(new String(expression, root.start, root.end - root.start, StandardCharsets.UTF_8));
=======
      out.append(new String(expression, root.start, root.end - root.start, UTF_8));
>>>>>>> 9b20a9d4
    } else {
      String sep = "";
      for (Node c : root.children) {
        out.append(sep);
        boolean parens = (c.type != NodeType.TERM && root.type != c.type);
        if (parens)
          out.append("(");
        stringify(c, expression, out);
        if (parens)
          out.append(")");
        sep = root.type == NodeType.AND ? "&" : "|";
      }
    }
  }
  
  /**
   * Generates a byte[] that represents a normalized, but logically equivalent, form of this evaluator's expression.
   *
   * @return normalized expression in byte[] form
   */
  public byte[] flatten() {
    Node normRoot = normalize(node, expression);
    StringBuilder builder = new StringBuilder(expression.length);
    stringify(normRoot, expression, builder);
<<<<<<< HEAD
    return builder.toString().getBytes(StandardCharsets.UTF_8);
=======
    return builder.toString().getBytes(UTF_8);
>>>>>>> 9b20a9d4
  }
  
  private static class ColumnVisibilityParser {
    private int index = 0;
    private int parens = 0;
    
    public ColumnVisibilityParser() {}
    
    Node parse(byte[] expression) {
      if (expression.length > 0) {
        Node node = parse_(expression);
        if (node == null) {
<<<<<<< HEAD
          throw new BadArgumentException("operator or missing parens", new String(expression, StandardCharsets.UTF_8), index - 1);
        }
        if (parens != 0) {
          throw new BadArgumentException("parenthesis mis-match", new String(expression, StandardCharsets.UTF_8), index - 1);
=======
          throw new BadArgumentException("operator or missing parens", new String(expression, UTF_8), index - 1);
        }
        if (parens != 0) {
          throw new BadArgumentException("parenthesis mis-match", new String(expression, UTF_8), index - 1);
>>>>>>> 9b20a9d4
        }
        return node;
      }
      return null;
    }
    
    Node processTerm(int start, int end, Node expr, byte[] expression) {
      if (start != end) {
        if (expr != null)
<<<<<<< HEAD
          throw new BadArgumentException("expression needs | or &", new String(expression, StandardCharsets.UTF_8), start);
        return new Node(start, end);
      }
      if (expr == null)
        throw new BadArgumentException("empty term", new String(expression, StandardCharsets.UTF_8), start);
=======
          throw new BadArgumentException("expression needs | or &", new String(expression, UTF_8), start);
        return new Node(start, end);
      }
      if (expr == null)
        throw new BadArgumentException("empty term", new String(expression, UTF_8), start);
>>>>>>> 9b20a9d4
      return expr;
    }
    
    Node parse_(byte[] expression) {
      Node result = null;
      Node expr = null;
      int wholeTermStart = index;
      int subtermStart = index;
      boolean subtermComplete = false;
      
      while (index < expression.length) {
        switch (expression[index++]) {
          case '&': {
            expr = processTerm(subtermStart, index - 1, expr, expression);
            if (result != null) {
              if (!result.type.equals(NodeType.AND))
<<<<<<< HEAD
                throw new BadArgumentException("cannot mix & and |", new String(expression, StandardCharsets.UTF_8), index - 1);
=======
                throw new BadArgumentException("cannot mix & and |", new String(expression, UTF_8), index - 1);
>>>>>>> 9b20a9d4
            } else {
              result = new Node(NodeType.AND, wholeTermStart);
            }
            result.add(expr);
            expr = null;
            subtermStart = index;
            subtermComplete = false;
            break;
          }
          case '|': {
            expr = processTerm(subtermStart, index - 1, expr, expression);
            if (result != null) {
              if (!result.type.equals(NodeType.OR))
<<<<<<< HEAD
                throw new BadArgumentException("cannot mix | and &", new String(expression, StandardCharsets.UTF_8), index - 1);
=======
                throw new BadArgumentException("cannot mix | and &", new String(expression, UTF_8), index - 1);
>>>>>>> 9b20a9d4
            } else {
              result = new Node(NodeType.OR, wholeTermStart);
            }
            result.add(expr);
            expr = null;
            subtermStart = index;
            subtermComplete = false;
            break;
          }
          case '(': {
            parens++;
            if (subtermStart != index - 1 || expr != null)
<<<<<<< HEAD
              throw new BadArgumentException("expression needs & or |", new String(expression, StandardCharsets.UTF_8), index - 1);
=======
              throw new BadArgumentException("expression needs & or |", new String(expression, UTF_8), index - 1);
>>>>>>> 9b20a9d4
            expr = parse_(expression);
            subtermStart = index;
            subtermComplete = false;
            break;
          }
          case ')': {
            parens--;
            Node child = processTerm(subtermStart, index - 1, expr, expression);
            if (child == null && result == null)
<<<<<<< HEAD
              throw new BadArgumentException("empty expression not allowed", new String(expression, StandardCharsets.UTF_8), index);
=======
              throw new BadArgumentException("empty expression not allowed", new String(expression, UTF_8), index);
>>>>>>> 9b20a9d4
            if (result == null)
              return child;
            if (result.type == child.type)
              for (Node c : child.children)
                result.add(c);
            else
              result.add(child);
            result.end = index - 1;
            return result;
          }
          case '"': {
            if (subtermStart != index - 1)
<<<<<<< HEAD
              throw new BadArgumentException("expression needs & or |", new String(expression, StandardCharsets.UTF_8), index - 1);
=======
              throw new BadArgumentException("expression needs & or |", new String(expression, UTF_8), index - 1);
>>>>>>> 9b20a9d4
            
            while (index < expression.length && expression[index] != '"') {
              if (expression[index] == '\\') {
                index++;
                if (expression[index] != '\\' && expression[index] != '"')
<<<<<<< HEAD
                  throw new BadArgumentException("invalid escaping within quotes", new String(expression, StandardCharsets.UTF_8), index - 1);
=======
                  throw new BadArgumentException("invalid escaping within quotes", new String(expression, UTF_8), index - 1);
>>>>>>> 9b20a9d4
              }
              index++;
            }
            
            if (index == expression.length)
<<<<<<< HEAD
              throw new BadArgumentException("unclosed quote", new String(expression, StandardCharsets.UTF_8), subtermStart);
            
            if (subtermStart + 1 == index)
              throw new BadArgumentException("empty term", new String(expression, StandardCharsets.UTF_8), subtermStart);
=======
              throw new BadArgumentException("unclosed quote", new String(expression, UTF_8), subtermStart);
            
            if (subtermStart + 1 == index)
              throw new BadArgumentException("empty term", new String(expression, UTF_8), subtermStart);
>>>>>>> 9b20a9d4
 
            index++;
            
            subtermComplete = true;
            
            break;
          }
          default: {
            if (subtermComplete)
<<<<<<< HEAD
              throw new BadArgumentException("expression needs & or |", new String(expression, StandardCharsets.UTF_8), index - 1);
            
            byte c = expression[index - 1];
            if (!Authorizations.isValidAuthChar(c))
              throw new BadArgumentException("bad character (" + c + ")", new String(expression, StandardCharsets.UTF_8), index - 1);
=======
              throw new BadArgumentException("expression needs & or |", new String(expression, UTF_8), index - 1);
            
            byte c = expression[index - 1];
            if (!Authorizations.isValidAuthChar(c))
              throw new BadArgumentException("bad character (" + c + ")", new String(expression, UTF_8), index - 1);
>>>>>>> 9b20a9d4
          }
        }
      }
      Node child = processTerm(subtermStart, index, expr, expression);
      if (result != null) {
        result.add(child);
        result.end = index;
      } else
        result = child;
      if (result.type != NodeType.TERM)
        if (result.children.size() < 2)
<<<<<<< HEAD
          throw new BadArgumentException("missing term", new String(expression, StandardCharsets.UTF_8), index);
=======
          throw new BadArgumentException("missing term", new String(expression, UTF_8), index);
>>>>>>> 9b20a9d4
      return result;
    }
  }
  
  private void validate(byte[] expression) {
    if (expression != null && expression.length > 0) {
      ColumnVisibilityParser p = new ColumnVisibilityParser();
      node = p.parse(expression);
    } else {
      node = EMPTY_NODE;
    }
    this.expression = expression;
  }
  
  /**
   * Creates an empty visibility. Normally, elements with empty visibility can be seen by everyone. Though, one could change this behavior with filters.
   * 
   * @see #ColumnVisibility(String)
   */
  public ColumnVisibility() {
    this(new byte[] {});
  }
  
  /**
   * Creates a column visibility for a Mutation.
   *
   * @param expression
   *          An expression of the rights needed to see this mutation. The expression syntax is defined at the class-level documentation
   */
  public ColumnVisibility(String expression) {
<<<<<<< HEAD
    this(expression.getBytes(StandardCharsets.UTF_8));
=======
    this(expression.getBytes(UTF_8));
>>>>>>> 9b20a9d4
  }
  
  /**
   * Creates a column visibility for a Mutation.
   *
   * @param expression visibility expression
   * @see #ColumnVisibility(String)
   */
  public ColumnVisibility(Text expression) {
    this(TextUtil.getBytes(expression));
  }
  
  /**
   * Creates a column visibility for a Mutation from a string already encoded in UTF-8 bytes.
   *
   * @param expression visibility expression, encoded as UTF-8 bytes
   * @see #ColumnVisibility(String)
   */
  public ColumnVisibility(byte[] expression) {
    validate(expression);
  }
  
  @Override
  public String toString() {
<<<<<<< HEAD
    return "[" + new String(expression, StandardCharsets.UTF_8) + "]";
=======
    return "[" + new String(expression, UTF_8) + "]";
>>>>>>> 9b20a9d4
  }
  
  /**
   * See {@link #equals(ColumnVisibility)}
   */
  @Override
  public boolean equals(Object obj) {
    if (obj instanceof ColumnVisibility)
      return equals((ColumnVisibility) obj);
    return false;
  }
  
  /**
   * Compares two ColumnVisibilities for string equivalence, not as a meaningful comparison of terms and conditions.
   *
   * @param otherLe other column visibility
   * @return true if this visibility equals the other via string comparison
   */
  public boolean equals(ColumnVisibility otherLe) {
    return Arrays.equals(expression, otherLe.expression);
  }
  
  @Override
  public int hashCode() {
    return Arrays.hashCode(expression);
  }
  
  /**
   * Gets the parse tree for this column visibility.
   *
   * @return parse tree node
   */
  public Node getParseTree() {
    return node;
  }
  
  /**
   * Properly quotes terms in a column visibility expression. If no quoting is needed, then nothing is done.
   *
   * <p>
   * Examples of using quote :
   *
   * <pre>
   * import static org.apache.accumulo.core.security.ColumnVisibility.quote;
   *   .
   *   .
   *   .
   * ColumnVisibility cv = new ColumnVisibility(quote(&quot;A#C&quot;) + &quot;&amp;&quot; + quote(&quot;FOO&quot;));
   * </pre>
   *
   * @param term term to quote
   * @return quoted term (unquoted if unnecessary)
   */
  public static String quote(String term) {
<<<<<<< HEAD
    return new String(quote(term.getBytes(StandardCharsets.UTF_8)), StandardCharsets.UTF_8);
=======
    return new String(quote(term.getBytes(UTF_8)), UTF_8);
>>>>>>> 9b20a9d4
  }
  
  /**
   * Properly quotes terms in a column visibility expression. If no quoting is needed, then nothing is done.
   *
   * @param term term to quote, encoded as UTF-8 bytes
   * @return quoted term (unquoted if unnecessary), encoded as UTF-8 bytes
   * @see #quote(String)
   */
  public static byte[] quote(byte[] term) {
    boolean needsQuote = false;
    
    for (int i = 0; i < term.length; i++) {
      if (!Authorizations.isValidAuthChar(term[i])) {
        needsQuote = true;
        break;
      }
    }
    
    if (!needsQuote)
      return term;
    
    return VisibilityEvaluator.escape(term, true);
  }
}<|MERGE_RESOLUTION|>--- conflicted
+++ resolved
@@ -16,10 +16,9 @@
  */
 package org.apache.accumulo.core.security;
 
-import static com.google.common.base.Charsets.UTF_8;
+import static java.nio.charset.StandardCharsets.UTF_8;
 
 import java.io.Serializable;
-import java.nio.charset.StandardCharsets;
 import java.util.ArrayList;
 import java.util.Arrays;
 import java.util.Collections;
@@ -247,11 +246,7 @@
    */
   public static void stringify(Node root, byte[] expression, StringBuilder out) {
     if (root.type == NodeType.TERM) {
-<<<<<<< HEAD
-      out.append(new String(expression, root.start, root.end - root.start, StandardCharsets.UTF_8));
-=======
       out.append(new String(expression, root.start, root.end - root.start, UTF_8));
->>>>>>> 9b20a9d4
     } else {
       String sep = "";
       for (Node c : root.children) {
@@ -276,11 +271,7 @@
     Node normRoot = normalize(node, expression);
     StringBuilder builder = new StringBuilder(expression.length);
     stringify(normRoot, expression, builder);
-<<<<<<< HEAD
-    return builder.toString().getBytes(StandardCharsets.UTF_8);
-=======
     return builder.toString().getBytes(UTF_8);
->>>>>>> 9b20a9d4
   }
   
   private static class ColumnVisibilityParser {
@@ -293,17 +284,10 @@
       if (expression.length > 0) {
         Node node = parse_(expression);
         if (node == null) {
-<<<<<<< HEAD
-          throw new BadArgumentException("operator or missing parens", new String(expression, StandardCharsets.UTF_8), index - 1);
-        }
-        if (parens != 0) {
-          throw new BadArgumentException("parenthesis mis-match", new String(expression, StandardCharsets.UTF_8), index - 1);
-=======
           throw new BadArgumentException("operator or missing parens", new String(expression, UTF_8), index - 1);
         }
         if (parens != 0) {
           throw new BadArgumentException("parenthesis mis-match", new String(expression, UTF_8), index - 1);
->>>>>>> 9b20a9d4
         }
         return node;
       }
@@ -313,19 +297,11 @@
     Node processTerm(int start, int end, Node expr, byte[] expression) {
       if (start != end) {
         if (expr != null)
-<<<<<<< HEAD
-          throw new BadArgumentException("expression needs | or &", new String(expression, StandardCharsets.UTF_8), start);
-        return new Node(start, end);
-      }
-      if (expr == null)
-        throw new BadArgumentException("empty term", new String(expression, StandardCharsets.UTF_8), start);
-=======
           throw new BadArgumentException("expression needs | or &", new String(expression, UTF_8), start);
         return new Node(start, end);
       }
       if (expr == null)
         throw new BadArgumentException("empty term", new String(expression, UTF_8), start);
->>>>>>> 9b20a9d4
       return expr;
     }
     
@@ -342,11 +318,7 @@
             expr = processTerm(subtermStart, index - 1, expr, expression);
             if (result != null) {
               if (!result.type.equals(NodeType.AND))
-<<<<<<< HEAD
-                throw new BadArgumentException("cannot mix & and |", new String(expression, StandardCharsets.UTF_8), index - 1);
-=======
                 throw new BadArgumentException("cannot mix & and |", new String(expression, UTF_8), index - 1);
->>>>>>> 9b20a9d4
             } else {
               result = new Node(NodeType.AND, wholeTermStart);
             }
@@ -360,11 +332,7 @@
             expr = processTerm(subtermStart, index - 1, expr, expression);
             if (result != null) {
               if (!result.type.equals(NodeType.OR))
-<<<<<<< HEAD
-                throw new BadArgumentException("cannot mix | and &", new String(expression, StandardCharsets.UTF_8), index - 1);
-=======
                 throw new BadArgumentException("cannot mix | and &", new String(expression, UTF_8), index - 1);
->>>>>>> 9b20a9d4
             } else {
               result = new Node(NodeType.OR, wholeTermStart);
             }
@@ -377,11 +345,7 @@
           case '(': {
             parens++;
             if (subtermStart != index - 1 || expr != null)
-<<<<<<< HEAD
-              throw new BadArgumentException("expression needs & or |", new String(expression, StandardCharsets.UTF_8), index - 1);
-=======
               throw new BadArgumentException("expression needs & or |", new String(expression, UTF_8), index - 1);
->>>>>>> 9b20a9d4
             expr = parse_(expression);
             subtermStart = index;
             subtermComplete = false;
@@ -391,11 +355,7 @@
             parens--;
             Node child = processTerm(subtermStart, index - 1, expr, expression);
             if (child == null && result == null)
-<<<<<<< HEAD
-              throw new BadArgumentException("empty expression not allowed", new String(expression, StandardCharsets.UTF_8), index);
-=======
               throw new BadArgumentException("empty expression not allowed", new String(expression, UTF_8), index);
->>>>>>> 9b20a9d4
             if (result == null)
               return child;
             if (result.type == child.type)
@@ -408,37 +368,22 @@
           }
           case '"': {
             if (subtermStart != index - 1)
-<<<<<<< HEAD
-              throw new BadArgumentException("expression needs & or |", new String(expression, StandardCharsets.UTF_8), index - 1);
-=======
               throw new BadArgumentException("expression needs & or |", new String(expression, UTF_8), index - 1);
->>>>>>> 9b20a9d4
             
             while (index < expression.length && expression[index] != '"') {
               if (expression[index] == '\\') {
                 index++;
                 if (expression[index] != '\\' && expression[index] != '"')
-<<<<<<< HEAD
-                  throw new BadArgumentException("invalid escaping within quotes", new String(expression, StandardCharsets.UTF_8), index - 1);
-=======
                   throw new BadArgumentException("invalid escaping within quotes", new String(expression, UTF_8), index - 1);
->>>>>>> 9b20a9d4
               }
               index++;
             }
             
             if (index == expression.length)
-<<<<<<< HEAD
-              throw new BadArgumentException("unclosed quote", new String(expression, StandardCharsets.UTF_8), subtermStart);
-            
-            if (subtermStart + 1 == index)
-              throw new BadArgumentException("empty term", new String(expression, StandardCharsets.UTF_8), subtermStart);
-=======
               throw new BadArgumentException("unclosed quote", new String(expression, UTF_8), subtermStart);
             
             if (subtermStart + 1 == index)
               throw new BadArgumentException("empty term", new String(expression, UTF_8), subtermStart);
->>>>>>> 9b20a9d4
  
             index++;
             
@@ -448,19 +393,11 @@
           }
           default: {
             if (subtermComplete)
-<<<<<<< HEAD
-              throw new BadArgumentException("expression needs & or |", new String(expression, StandardCharsets.UTF_8), index - 1);
-            
-            byte c = expression[index - 1];
-            if (!Authorizations.isValidAuthChar(c))
-              throw new BadArgumentException("bad character (" + c + ")", new String(expression, StandardCharsets.UTF_8), index - 1);
-=======
               throw new BadArgumentException("expression needs & or |", new String(expression, UTF_8), index - 1);
             
             byte c = expression[index - 1];
             if (!Authorizations.isValidAuthChar(c))
               throw new BadArgumentException("bad character (" + c + ")", new String(expression, UTF_8), index - 1);
->>>>>>> 9b20a9d4
           }
         }
       }
@@ -472,11 +409,7 @@
         result = child;
       if (result.type != NodeType.TERM)
         if (result.children.size() < 2)
-<<<<<<< HEAD
-          throw new BadArgumentException("missing term", new String(expression, StandardCharsets.UTF_8), index);
-=======
           throw new BadArgumentException("missing term", new String(expression, UTF_8), index);
->>>>>>> 9b20a9d4
       return result;
     }
   }
@@ -507,11 +440,7 @@
    *          An expression of the rights needed to see this mutation. The expression syntax is defined at the class-level documentation
    */
   public ColumnVisibility(String expression) {
-<<<<<<< HEAD
-    this(expression.getBytes(StandardCharsets.UTF_8));
-=======
     this(expression.getBytes(UTF_8));
->>>>>>> 9b20a9d4
   }
   
   /**
@@ -536,11 +465,7 @@
   
   @Override
   public String toString() {
-<<<<<<< HEAD
-    return "[" + new String(expression, StandardCharsets.UTF_8) + "]";
-=======
     return "[" + new String(expression, UTF_8) + "]";
->>>>>>> 9b20a9d4
   }
   
   /**
@@ -595,11 +520,7 @@
    * @return quoted term (unquoted if unnecessary)
    */
   public static String quote(String term) {
-<<<<<<< HEAD
-    return new String(quote(term.getBytes(StandardCharsets.UTF_8)), StandardCharsets.UTF_8);
-=======
     return new String(quote(term.getBytes(UTF_8)), UTF_8);
->>>>>>> 9b20a9d4
   }
   
   /**
