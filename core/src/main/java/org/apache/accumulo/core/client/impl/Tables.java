--- conflicted
+++ resolved
@@ -16,14 +16,9 @@
  */
 package org.apache.accumulo.core.client.impl;
 
-<<<<<<< HEAD
 import static com.google.common.base.Preconditions.checkArgument;
-
-import java.nio.charset.StandardCharsets;
-=======
-import static com.google.common.base.Charsets.UTF_8;
-
->>>>>>> 9b20a9d4
+import static java.nio.charset.StandardCharsets.UTF_8;
+
 import java.security.SecurityPermission;
 import java.util.HashMap;
 import java.util.List;
@@ -75,11 +70,7 @@
       if (nId == null) {
         namespaceName = null;
       } else {
-<<<<<<< HEAD
-        String namespaceId = new String(nId, StandardCharsets.UTF_8);
-=======
         String namespaceId = new String(nId, UTF_8);
->>>>>>> 9b20a9d4
         if (!namespaceId.equals(Namespaces.DEFAULT_NAMESPACE_ID)) {
           try {
             namespaceName = namespaceIdToNameMap.get(namespaceId);
@@ -94,11 +85,7 @@
         }
       }
       if (tableName != null && namespaceName != null) {
-<<<<<<< HEAD
-        String tableNameStr = qualified(new String(tableName, StandardCharsets.UTF_8), namespaceName);
-=======
         String tableNameStr = qualified(new String(tableName, UTF_8), namespaceName);
->>>>>>> 9b20a9d4
         if (nameAsKey)
           tableMap.put(tableNameStr, tableId);
         else
@@ -198,11 +185,7 @@
     if (state == null)
       return TableState.UNKNOWN;
 
-<<<<<<< HEAD
-    return TableState.valueOf(new String(state, StandardCharsets.UTF_8));
-=======
     return TableState.valueOf(new String(state, UTF_8));
->>>>>>> 9b20a9d4
   }
 
   public static long getCacheResetCount() {
@@ -260,11 +243,7 @@
       throw new IllegalArgumentException("Table with id " + tableId + " does not exist");
     }
 
-<<<<<<< HEAD
-    return new String(n, StandardCharsets.UTF_8);
-=======
     return new String(n, UTF_8);
->>>>>>> 9b20a9d4
   }
 
 }