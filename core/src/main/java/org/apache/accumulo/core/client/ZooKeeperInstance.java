--- conflicted
+++ resolved
@@ -70,14 +70,9 @@
 
   private final int zooKeepersSessionTimeOut;
 
-<<<<<<< HEAD
   private AccumuloConfiguration accumuloConf;
   private ClientConfiguration clientConf;
 
-  private volatile boolean closed = false;
-
-=======
->>>>>>> f624d402
   /**
    * 
    * @param instanceName
@@ -103,16 +98,7 @@
    */
   @Deprecated
   public ZooKeeperInstance(String instanceName, String zooKeepers, int sessionTimeout) {
-<<<<<<< HEAD
     this(ClientConfiguration.loadDefault().withInstance(instanceName).withZkHosts(zooKeepers).withZkTimeout(sessionTimeout));
-=======
-    ArgumentChecker.notNull(instanceName, zooKeepers);
-    this.instanceName = instanceName;
-    this.zooKeepers = zooKeepers;
-    this.zooKeepersSessionTimeOut = sessionTimeout;
-    zooCache = ZooCache.getInstance(zooKeepers, sessionTimeout);
-    getInstanceID();
->>>>>>> f624d402
   }
 
   /**
@@ -140,7 +126,6 @@
    */
   @Deprecated
   public ZooKeeperInstance(UUID instanceId, String zooKeepers, int sessionTimeout) {
-<<<<<<< HEAD
     this(ClientConfiguration.loadDefault().withInstance(instanceId).withZkHosts(zooKeepers).withZkTimeout(sessionTimeout));
   }
 
@@ -165,14 +150,6 @@
     this.zooKeepers = clientConf.get(ClientProperty.INSTANCE_ZK_HOST);
     this.zooKeepersSessionTimeOut = (int) AccumuloConfiguration.getTimeInMillis(clientConf.get(ClientProperty.INSTANCE_ZK_TIMEOUT));
     zooCache = ZooCache.getInstance(zooKeepers, zooKeepersSessionTimeOut);
-    clientInstances.incrementAndGet();
-=======
-    ArgumentChecker.notNull(instanceId, zooKeepers);
-    this.instanceId = instanceId.toString();
-    this.zooKeepers = zooKeepers;
-    this.zooKeepersSessionTimeOut = sessionTimeout;
-    zooCache = ZooCache.getInstance(zooKeepers, sessionTimeout);
->>>>>>> f624d402
   }
 
   @Override
@@ -214,15 +191,8 @@
   }
 
   @Override
-<<<<<<< HEAD
-  public synchronized String getRootTabletLocation() {
-    if (closed)
-      throw new RuntimeException("ZooKeeperInstance has been closed.");
+  public String getRootTabletLocation() {
     String zRootLocPath = ZooUtil.getRoot(this) + RootTable.ZROOT_TABLET_LOCATION;
-=======
-  public String getRootTabletLocation() {
-    String zRootLocPath = ZooUtil.getRoot(this) + Constants.ZROOT_TABLET_LOCATION;
->>>>>>> f624d402
 
     OpTimer opTimer = new OpTimer(log, Level.TRACE).start("Looking up root tablet location in zookeeper.");
     byte[] loc = zooCache.get(zRootLocPath);
@@ -267,8 +237,6 @@
 
   @Override
   public Connector getConnector(String principal, AuthenticationToken token) throws AccumuloException, AccumuloSecurityException {
-    if (closed)
-      throw new RuntimeException("ZooKeeperInstance has been closed.");
     return new ConnectorImpl(this, new Credentials(principal, token));
   }
 
@@ -305,64 +273,4 @@
     }
     return null;
   }
-<<<<<<< HEAD
-
-  static private final AtomicInteger clientInstances = new AtomicInteger(0);
-
-  @Override
-  public synchronized void close() {
-    if (!closed && clientInstances.decrementAndGet() == 0) {
-      try {
-        zooCache.close();
-        ThriftUtil.close();
-      } catch (RuntimeException e) {
-        clientInstances.incrementAndGet();
-        throw e;
-      }
-    }
-    closed = true;
-  }
-
-  @Override
-  public void finalize() {
-    // This method intentionally left blank. Users need to explicitly close Instances if they want things cleaned up nicely.
-    if (!closed)
-      log.warn("ZooKeeperInstance being cleaned up without being closed. Please remember to call close() before dereferencing to clean up threads.");
-=======
-  
-  /**
-   * To be moved to server code. Only lives here to support certain client side utilities to minimize command-line options.
-   */
-  @Deprecated
-  public static String getInstanceIDFromHdfs(Path instanceDirectory) {
-    try {
-      FileSystem fs = FileUtil.getFileSystem(CachedConfiguration.getInstance(), AccumuloConfiguration.getSiteConfiguration());
-      FileStatus[] files = null;
-      try {
-        files = fs.listStatus(instanceDirectory);
-      } catch (FileNotFoundException ex) {
-        // ignored
-      }
-      log.debug("Trying to read instance id from " + instanceDirectory);
-      if (files == null || files.length == 0) {
-        log.error("unable obtain instance id at " + instanceDirectory);
-        throw new RuntimeException("Accumulo not initialized, there is no instance id at " + instanceDirectory);
-      } else if (files.length != 1) {
-        log.error("multiple potential instances in " + instanceDirectory);
-        throw new RuntimeException("Accumulo found multiple possible instance ids in " + instanceDirectory);
-      } else {
-        String result = files[0].getPath().getName();
-        return result;
-      }
-    } catch (IOException e) {
-      throw new RuntimeException("Accumulo not initialized, there is no instance id at " + instanceDirectory, e);
-    }
-  }
-  
-  @Deprecated
-  @Override
-  public Connector getConnector(org.apache.accumulo.core.security.thrift.AuthInfo auth) throws AccumuloException, AccumuloSecurityException {
-    return getConnector(auth.user, auth.password);
->>>>>>> f624d402
-  }
 }