/*
 * Licensed to the Apache Software Foundation (ASF) under one or more
 * contributor license agreements.  See the NOTICE file distributed with
 * this work for additional information regarding copyright ownership.
 * The ASF licenses this file to You under the Apache License, Version 2.0
 * (the "License"); you may not use this file except in compliance with
 * the License.  You may obtain a copy of the License at
 *
 *     http://www.apache.org/licenses/LICENSE-2.0
 *
 * Unless required by applicable law or agreed to in writing, software
 * distributed under the License is distributed on an "AS IS" BASIS,
 * WITHOUT WARRANTIES OR CONDITIONS OF ANY KIND, either express or implied.
 * See the License for the specific language governing permissions and
 * limitations under the License.
 */
package org.apache.accumulo.core.client.impl;

import static com.google.common.base.Preconditions.checkArgument;

import java.lang.ref.WeakReference;
import java.util.ArrayList;
import java.util.Collection;
import java.util.HashMap;
import java.util.List;
import java.util.Map;
import java.util.WeakHashMap;

import org.apache.accumulo.core.client.AccumuloException;
import org.apache.accumulo.core.client.AccumuloSecurityException;
import org.apache.accumulo.core.client.Instance;
import org.apache.accumulo.core.client.TableNotFoundException;
import org.apache.accumulo.core.data.KeyExtent;
import org.apache.accumulo.core.data.Mutation;
import org.apache.accumulo.core.data.Range;
import org.apache.accumulo.core.metadata.MetadataLocationObtainer;
import org.apache.accumulo.core.metadata.MetadataTable;
import org.apache.accumulo.core.metadata.RootTable;
import org.apache.hadoop.io.Text;

public abstract class TabletLocator {

  public abstract TabletLocation locateTablet(ClientContext context, Text row, boolean skipRow, boolean retry) throws AccumuloException,
      AccumuloSecurityException, TableNotFoundException;

  public abstract <T extends Mutation> void binMutations(ClientContext context, List<T> mutations, Map<String,TabletServerMutations<T>> binnedMutations,
      List<T> failures) throws AccumuloException, AccumuloSecurityException, TableNotFoundException;

  public abstract List<Range> binRanges(ClientContext context, List<Range> ranges, Map<String,Map<KeyExtent,List<Range>>> binnedRanges)
      throws AccumuloException, AccumuloSecurityException, TableNotFoundException;

  public abstract void invalidateCache(KeyExtent failedExtent);

  public abstract void invalidateCache(Collection<KeyExtent> keySet);

  /**
   * Invalidate entire cache
   */
  public abstract void invalidateCache();

  /**
   * Invalidate all metadata entries that point to server
   */
  public abstract void invalidateCache(Instance instance, String server);

  private static class LocatorKey {
    String instanceId;
    Text tableName;

    LocatorKey(String instanceId, Text table) {
      this.instanceId = instanceId;
      this.tableName = table;
    }

    @Override
    public int hashCode() {
      return instanceId.hashCode() + tableName.hashCode();
    }

    @Override
    public boolean equals(Object o) {
      if (o instanceof LocatorKey)
        return equals((LocatorKey) o);
      return false;
    }

    public boolean equals(LocatorKey lk) {
      return instanceId.equals(lk.instanceId) && tableName.equals(lk.tableName);
    }

  }

  private static HashMap<LocatorKey,TabletLocator> locators = new HashMap<LocatorKey,TabletLocator>();

<<<<<<< HEAD
  public static synchronized TabletLocator getLocator(ClientContext context, Text tableId) {
    Instance instance = context.getInstance();
=======
  public static synchronized void clearLocators() {
    locators.clear();
  }

  public static synchronized TabletLocator getLocator(Instance instance, Text tableId) {

>>>>>>> c5d2bd54
    LocatorKey key = new LocatorKey(instance.getInstanceID(), tableId);
    TabletLocator tl = locators.get(key);
    if (tl == null) {
      MetadataLocationObtainer mlo = new MetadataLocationObtainer();

      if (tableId.toString().equals(RootTable.ID)) {
        tl = new RootTabletLocator(new ZookeeperLockChecker(instance));
      } else if (tableId.toString().equals(MetadataTable.ID)) {
        tl = new TabletLocatorImpl(new Text(MetadataTable.ID), getLocator(context, new Text(RootTable.ID)), mlo, new ZookeeperLockChecker(instance));
      } else {
        tl = new TabletLocatorImpl(tableId, getLocator(context, new Text(MetadataTable.ID)), mlo, new ZookeeperLockChecker(instance));
      }
      locators.put(key, tl);
    }

    return tl;
  }

  public static class TabletLocations {

    private final List<TabletLocation> locations;
    private final List<KeyExtent> locationless;

    public TabletLocations(List<TabletLocation> locations, List<KeyExtent> locationless) {
      this.locations = locations;
      this.locationless = locationless;
    }

    public List<TabletLocation> getLocations() {
      return locations;
    }

    public List<KeyExtent> getLocationless() {
      return locationless;
    }
  }

  public static class TabletLocation implements Comparable<TabletLocation> {
    private static final WeakHashMap<String,WeakReference<String>> tabletLocs = new WeakHashMap<String,WeakReference<String>>();

    private static String dedupeLocation(String tabletLoc) {
      synchronized (tabletLocs) {
        WeakReference<String> lref = tabletLocs.get(tabletLoc);
        if (lref != null) {
          String loc = lref.get();
          if (loc != null) {
            return loc;
          }
        }

        tabletLoc = new String(tabletLoc);
        tabletLocs.put(tabletLoc, new WeakReference<String>(tabletLoc));
        return tabletLoc;
      }
    }

    public final KeyExtent tablet_extent;
    public final String tablet_location;
    public final String tablet_session;

    public TabletLocation(KeyExtent tablet_extent, String tablet_location, String session) {
      checkArgument(tablet_extent != null, "tablet_extent is null");
      checkArgument(tablet_location != null, "tablet_location is null");
      checkArgument(session != null, "session is null");
      this.tablet_extent = tablet_extent;
      this.tablet_location = dedupeLocation(tablet_location);
      this.tablet_session = dedupeLocation(session);
    }

    @Override
    public boolean equals(Object o) {
      if (o instanceof TabletLocation) {
        TabletLocation otl = (TabletLocation) o;
        return tablet_extent.equals(otl.tablet_extent) && tablet_location.equals(otl.tablet_location) && tablet_session.equals(otl.tablet_session);
      }
      return false;
    }

    @Override
    public int hashCode() {
      throw new UnsupportedOperationException("hashcode is not implemented for class " + this.getClass().toString());
    }

    @Override
    public String toString() {
      return "(" + tablet_extent + "," + tablet_location + "," + tablet_session + ")";
    }

    @Override
    public int compareTo(TabletLocation o) {
      int result = tablet_extent.compareTo(o.tablet_extent);
      if (result == 0) {
        result = tablet_location.compareTo(o.tablet_location);
        if (result == 0)
          result = tablet_session.compareTo(o.tablet_session);
      }
      return result;
    }
  }

  public static class TabletServerMutations<T extends Mutation> {
    private Map<KeyExtent,List<T>> mutations;
    private String tserverSession;

    public TabletServerMutations(String tserverSession) {
      this.tserverSession = tserverSession;
      this.mutations = new HashMap<KeyExtent,List<T>>();
    }

    public void addMutation(KeyExtent ke, T m) {
      List<T> mutList = mutations.get(ke);
      if (mutList == null) {
        mutList = new ArrayList<T>();
        mutations.put(ke, mutList);
      }

      mutList.add(m);
    }

    public Map<KeyExtent,List<T>> getMutations() {
      return mutations;
    }

    final String getSession() {
      return tserverSession;
    }
  }
}<|MERGE_RESOLUTION|>--- conflicted
+++ resolved
@@ -92,17 +92,12 @@
 
   private static HashMap<LocatorKey,TabletLocator> locators = new HashMap<LocatorKey,TabletLocator>();
 
-<<<<<<< HEAD
+  public static synchronized void clearLocators() {
+    locators.clear();
+  }
+
   public static synchronized TabletLocator getLocator(ClientContext context, Text tableId) {
     Instance instance = context.getInstance();
-=======
-  public static synchronized void clearLocators() {
-    locators.clear();
-  }
-
-  public static synchronized TabletLocator getLocator(Instance instance, Text tableId) {
-
->>>>>>> c5d2bd54
     LocatorKey key = new LocatorKey(instance.getInstanceID(), tableId);
     TabletLocator tl = locators.get(key);
     if (tl == null) {
