--- conflicted
+++ resolved
@@ -27,14 +27,10 @@
 import org.apache.accumulo.core.client.ZooKeeperInstance;
 import org.apache.accumulo.core.client.mock.MockInstance;
 import org.apache.accumulo.core.client.security.tokens.AuthenticationToken;
-<<<<<<< HEAD
 import org.apache.accumulo.core.client.security.tokens.AuthenticationToken.AuthenticationTokenSerializer;
 import org.apache.accumulo.core.security.Credentials;
-=======
 import org.apache.accumulo.core.conf.AccumuloConfiguration;
 import org.apache.accumulo.core.conf.SiteConfiguration;
-import org.apache.accumulo.core.security.CredentialHelper;
->>>>>>> 7bef4048
 import org.apache.accumulo.core.util.ArgumentChecker;
 import org.apache.commons.codec.binary.Base64;
 import org.apache.hadoop.conf.Configuration;
@@ -352,25 +348,21 @@
     if ("MockInstance".equals(instanceType))
       return new MockInstance(conf.get(enumToConfKey(implementingClass, InstanceOpts.NAME)));
     else if ("ZooKeeperInstance".equals(instanceType)) {
-<<<<<<< HEAD
+      ZooKeeperInstance zki;
       String clientConfigString = conf.get(enumToConfKey(implementingClass, InstanceOpts.CLIENT_CONFIG));
       if (clientConfigString == null) {
         String instanceName = conf.get(enumToConfKey(implementingClass, InstanceOpts.NAME));
         String zookeepers = conf.get(enumToConfKey(implementingClass, InstanceOpts.ZOO_KEEPERS));
-        return new ZooKeeperInstance(ClientConfiguration.loadDefault().withInstance(instanceName).withZkHosts(zookeepers));
+        zki = new ZooKeeperInstance(ClientConfiguration.loadDefault().withInstance(instanceName).withZkHosts(zookeepers));
       } else {
-        return new ZooKeeperInstance(ClientConfiguration.deserialize(clientConfigString));
+        zki = new ZooKeeperInstance(ClientConfiguration.deserialize(clientConfigString));
       }
-=======
-      ZooKeeperInstance zki = new ZooKeeperInstance(conf.get(enumToConfKey(implementingClass, InstanceOpts.NAME)), conf.get(enumToConfKey(implementingClass,
-          InstanceOpts.ZOO_KEEPERS)));
 
       // Wrap the DefaultConfiguration with a SiteConfiguration
       AccumuloConfiguration xmlConfig = SiteConfiguration.getInstance(zki.getConfiguration());
       zki.setConfiguration(xmlConfig);
 
       return zki;
->>>>>>> 7bef4048
     } else if (instanceType.isEmpty())
       throw new IllegalStateException("Instance has not been configured for " + implementingClass.getSimpleName());
     else
