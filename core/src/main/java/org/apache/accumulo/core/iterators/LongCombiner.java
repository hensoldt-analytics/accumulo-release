/*
 * Licensed to the Apache Software Foundation (ASF) under one or more
 * contributor license agreements.  See the NOTICE file distributed with
 * this work for additional information regarding copyright ownership.
 * The ASF licenses this file to You under the Apache License, Version 2.0
 * (the "License"); you may not use this file except in compliance with
 * the License.  You may obtain a copy of the License at
 *
 *     http://www.apache.org/licenses/LICENSE-2.0
 *
 * Unless required by applicable law or agreed to in writing, software
 * distributed under the License is distributed on an "AS IS" BASIS,
 * WITHOUT WARRANTIES OR CONDITIONS OF ANY KIND, either express or implied.
 * See the License for the specific language governing permissions and
 * limitations under the License.
 */
package org.apache.accumulo.core.iterators;

import static com.google.common.base.Charsets.UTF_8;

import java.io.ByteArrayInputStream;
import java.io.ByteArrayOutputStream;
import java.io.DataInputStream;
import java.io.DataOutputStream;
import java.io.IOException;
import java.nio.charset.StandardCharsets;
import java.util.Map;

import org.apache.accumulo.core.client.IteratorSetting;
import org.apache.accumulo.core.data.Key;
import org.apache.accumulo.core.data.Value;
import org.apache.hadoop.io.WritableUtils;

/**
 * A TypedValueCombiner that translates each Value to a Long before reducing, then encodes the reduced Long back to a Value.
 * 
 * Subclasses must implement a typedReduce method: public Long typedReduce(Key key, Iterator<Long> iter);
 * 
 * This typedReduce method will be passed the most recent Key and an iterator over the Values (translated to Longs) for all non-deleted versions of that Key.
 * 
 * A required option for this Combiner is "type" which indicates which type of Encoder to use to encode and decode Longs into Values. Supported types are
 * VARNUM, LONG, and STRING which indicate the VarNumEncoder, LongEncoder, and StringEncoder respectively.
 */
public abstract class LongCombiner extends TypedValueCombiner<Long> {
  public static final Encoder<Long> FIXED_LEN_ENCODER = new FixedLenEncoder();
  public static final Encoder<Long> VAR_LEN_ENCODER = new VarLenEncoder();
  public static final Encoder<Long> STRING_ENCODER = new StringEncoder();
  
  protected static final String TYPE = "type";
  protected static final String CLASS_PREFIX = "class:";
  
  public static enum Type {
    /**
     * indicates a variable-length encoding of a Long using {@link LongCombiner.VarLenEncoder}
     */
    VARLEN,
    /**
     * indicates a fixed-length (8-byte) encoding of a Long using {@link LongCombiner.FixedLenEncoder}
     */
    FIXEDLEN,
    /**
     * indicates a string representation of a Long using {@link LongCombiner.StringEncoder}
     */
    STRING
  }
  
  @Override
  public void init(SortedKeyValueIterator<Key,Value> source, Map<String,String> options, IteratorEnvironment env) throws IOException {
    super.init(source, options, env);
    setEncoder(options);
  }
  
  private void setEncoder(Map<String,String> options) {
    String type = options.get(TYPE);
    if (type == null)
      throw new IllegalArgumentException("no type specified");
    if (type.startsWith(CLASS_PREFIX)) {
      setEncoder(type.substring(CLASS_PREFIX.length()));
      testEncoder(42l);
    } else {
      switch (Type.valueOf(type)) {
        case VARLEN:
          setEncoder(VAR_LEN_ENCODER);
          return;
        case FIXEDLEN:
          setEncoder(FIXED_LEN_ENCODER);
          return;
        case STRING:
          setEncoder(STRING_ENCODER);
          return;
        default:
          throw new IllegalArgumentException();
      }
    }
  }
  
  @Override
  public IteratorOptions describeOptions() {
    IteratorOptions io = super.describeOptions();
    io.setName("longcombiner");
    io.setDescription("LongCombiner can interpret Values as Longs in a variety of encodings (variable length, fixed length, or string) before combining");
    io.addNamedOption(TYPE, "<VARLEN|FIXEDLEN|STRING|fullClassName>");
    return io;
  }
  
  @Override
  public boolean validateOptions(Map<String,String> options) {
    if (super.validateOptions(options) == false)
      return false;
    try {
      setEncoder(options);
    } catch (Exception e) {
      throw new IllegalArgumentException("bad encoder option", e);
    }
    return true;
  }
  
  /**
   * An Encoder that uses a variable-length encoding for Longs. It uses WritableUtils.writeVLong and WritableUtils.readVLong for encoding and decoding.
   */
  public static class VarLenEncoder implements Encoder<Long> {
    @Override
    public byte[] encode(Long v) {
      ByteArrayOutputStream baos = new ByteArrayOutputStream();
      DataOutputStream dos = new DataOutputStream(baos);
      
      try {
        WritableUtils.writeVLong(dos, v);
      } catch (IOException e) {
        throw new NumberFormatException(e.getMessage());
      }
      
      return baos.toByteArray();
    }
    
    @Override
    public Long decode(byte[] b) {
      DataInputStream dis = new DataInputStream(new ByteArrayInputStream(b));
      try {
        return WritableUtils.readVLong(dis);
      } catch (IOException e) {
        throw new ValueFormatException(e);
      }
    }
  }
  
  /**
   * An Encoder that uses an 8-byte encoding for Longs.
   */
  public static class FixedLenEncoder implements Encoder<Long> {
    @Override
    public byte[] encode(Long l) {
      byte[] b = new byte[8];
      b[0] = (byte) (l >>> 56);
      b[1] = (byte) (l >>> 48);
      b[2] = (byte) (l >>> 40);
      b[3] = (byte) (l >>> 32);
      b[4] = (byte) (l >>> 24);
      b[5] = (byte) (l >>> 16);
      b[6] = (byte) (l >>> 8);
      b[7] = (byte) (l >>> 0);
      return b;
    }
    
    @Override
    public Long decode(byte[] b) {
      return decode(b, 0);
    }
    
    public static long decode(byte[] b, int offset) {
      if (b.length < offset + 8)
        throw new ValueFormatException("trying to convert to long, but byte array isn't long enough, wanted " + (offset + 8) + " found " + b.length);
      return (((long) b[offset + 0] << 56) + ((long) (b[offset + 1] & 255) << 48) + ((long) (b[offset + 2] & 255) << 40) + ((long) (b[offset + 3] & 255) << 32)
          + ((long) (b[offset + 4] & 255) << 24) + ((b[offset + 5] & 255) << 16) + ((b[offset + 6] & 255) << 8) + ((b[offset + 7] & 255) << 0));
    }
  }
  
  /**
   * An Encoder that uses a String representation of Longs. It uses Long.toString and Long.parseLong for encoding and decoding.
   */
  public static class StringEncoder implements Encoder<Long> {
    @Override
    public byte[] encode(Long v) {
<<<<<<< HEAD
      return Long.toString(v).getBytes(StandardCharsets.UTF_8);
=======
      return Long.toString(v).getBytes(UTF_8);
>>>>>>> 9b20a9d4
    }
    
    @Override
    public Long decode(byte[] b) {
      try {
<<<<<<< HEAD
        return Long.parseLong(new String(b, StandardCharsets.UTF_8));
=======
        return Long.parseLong(new String(b, UTF_8));
>>>>>>> 9b20a9d4
      } catch (NumberFormatException nfe) {
        throw new ValueFormatException(nfe);
      }
    }
  }
  
  public static long safeAdd(long a, long b) {
    long aSign = Long.signum(a);
    long bSign = Long.signum(b);
    if ((aSign != 0) && (bSign != 0) && (aSign == bSign)) {
      if (aSign > 0) {
        if (Long.MAX_VALUE - a < b)
          return Long.MAX_VALUE;
      } else {
        if (Long.MIN_VALUE - a > b)
          return Long.MIN_VALUE;
      }
    }
    return a + b;
  }
  
  /**
   * A convenience method for setting the long encoding type.
   * 
   * @param is
   *          IteratorSetting object to configure.
   * @param type
   *          LongCombiner.Type specifying the encoding type.
   */
  public static void setEncodingType(IteratorSetting is, LongCombiner.Type type) {
    is.addOption(TYPE, type.toString());
  }
  
  /**
   * A convenience method for setting the long encoding type.
   * 
   * @param is
   *          IteratorSetting object to configure.
   * @param encoderClass
   *          Class<? extends Encoder<Long>> specifying the encoding type.
   */
  public static void setEncodingType(IteratorSetting is, Class<? extends Encoder<Long>> encoderClass) {
    is.addOption(TYPE, CLASS_PREFIX + encoderClass.getName());
  }
  
  /**
   * A convenience method for setting the long encoding type.
   * 
   * @param is
   *          IteratorSetting object to configure.
   * @param encoderClassName
   *          name of a class specifying the encoding type.
   */
  public static void setEncodingType(IteratorSetting is, String encoderClassName) {
    is.addOption(TYPE, CLASS_PREFIX + encoderClassName);
  }
}<|MERGE_RESOLUTION|>--- conflicted
+++ resolved
@@ -16,14 +16,13 @@
  */
 package org.apache.accumulo.core.iterators;
 
-import static com.google.common.base.Charsets.UTF_8;
+import static java.nio.charset.StandardCharsets.UTF_8;
 
 import java.io.ByteArrayInputStream;
 import java.io.ByteArrayOutputStream;
 import java.io.DataInputStream;
 import java.io.DataOutputStream;
 import java.io.IOException;
-import java.nio.charset.StandardCharsets;
 import java.util.Map;
 
 import org.apache.accumulo.core.client.IteratorSetting;
@@ -181,21 +180,13 @@
   public static class StringEncoder implements Encoder<Long> {
     @Override
     public byte[] encode(Long v) {
-<<<<<<< HEAD
-      return Long.toString(v).getBytes(StandardCharsets.UTF_8);
-=======
       return Long.toString(v).getBytes(UTF_8);
->>>>>>> 9b20a9d4
     }
     
     @Override
     public Long decode(byte[] b) {
       try {
-<<<<<<< HEAD
-        return Long.parseLong(new String(b, StandardCharsets.UTF_8));
-=======
         return Long.parseLong(new String(b, UTF_8));
->>>>>>> 9b20a9d4
       } catch (NumberFormatException nfe) {
         throw new ValueFormatException(nfe);
       }
