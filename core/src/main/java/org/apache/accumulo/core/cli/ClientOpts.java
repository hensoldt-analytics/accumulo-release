--- conflicted
+++ resolved
@@ -104,11 +104,7 @@
   public String principal = System.getProperty("user.name");
   
   @Parameter(names = "-p", converter = PasswordConverter.class, description = "Connection password")
-<<<<<<< HEAD
-  public Password password = new Password("secret");
-=======
   public Password password = null;
->>>>>>> 87df5f68
   
   @Parameter(names = "--password", converter = PasswordConverter.class, description = "Enter the connection password", password = true)
   public Password securePassword = null;
