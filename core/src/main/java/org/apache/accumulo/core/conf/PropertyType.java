/*
 * Licensed to the Apache Software Foundation (ASF) under one or more
 * contributor license agreements.  See the NOTICE file distributed with
 * this work for additional information regarding copyright ownership.
 * The ASF licenses this file to You under the Apache License, Version 2.0
 * (the "License"); you may not use this file except in compliance with
 * the License.  You may obtain a copy of the License at
 *
 *     http://www.apache.org/licenses/LICENSE-2.0
 *
 * Unless required by applicable law or agreed to in writing, software
 * distributed under the License is distributed on an "AS IS" BASIS,
 * WITHOUT WARRANTIES OR CONDITIONS OF ANY KIND, either express or implied.
 * See the License for the specific language governing permissions and
 * limitations under the License.
 */
package org.apache.accumulo.core.conf;

import java.util.Arrays;
import java.util.regex.Pattern;

import org.apache.accumulo.core.Constants;
import org.apache.hadoop.fs.Path;

/**
 * Types of {@link Property} values. Each type has a short name, a description,
 * and a regex which valid values match. All of these fields are optional.
 */
public enum PropertyType {
  PREFIX(null, null, null),

  TIMEDURATION("duration", "\\d{1," + Long.toString(Long.MAX_VALUE).length() + "}(?:ms|s|m|h|d)?",
      "A non-negative integer optionally followed by a unit of time (whitespace disallowed), as in 30s.\n"
          + "If no unit of time is specified, seconds are assumed. Valid units are 'ms', 's', 'm', 'h' for milliseconds, seconds, minutes, and hours.\n"
          + "Examples of valid durations are '600', '30s', '45m', '30000ms', '3d', and '1h'.\n"
          + "Examples of invalid durations are '1w', '1h30m', '1s 200ms', 'ms', '', and 'a'.\n"
          + "Unless otherwise stated, the max value for the duration represented in milliseconds is " + Long.MAX_VALUE), DATETIME("date/time",
      "(?:19|20)\\d{12}[A-Z]{3}", "A date/time string in the format: YYYYMMDDhhmmssTTT where TTT is the 3 character time zone"), MEMORY("memory", "\\d{1,"
      + Long.toString(Long.MAX_VALUE).length() + "}(?:B|K|M|G)?",
      "A positive integer optionally followed by a unit of memory (whitespace disallowed), as in 2G.\n"
          + "If no unit is specified, bytes are assumed. Valid units are 'B', 'K', 'M', 'G', for bytes, kilobytes, megabytes, and gigabytes.\n"
          + "Examples of valid memories are '1024', '20B', '100K', '1500M', '2G'.\n"
          + "Examples of invalid memories are '1M500K', '1M 2K', '1MB', '1.5G', '1,024K', '', and 'a'.\n"
          + "Unless otherwise stated, the max value for the memory represented in bytes is " + Long.MAX_VALUE),

  HOSTLIST("host list", "[\\w-]+(?:\\.[\\w-]+)*(?:\\:\\d{1,5})?(?:,[\\w-]+(?:\\.[\\w-]+)*(?:\\:\\d{1,5})?)*",
      "A comma-separated list of hostnames or ip addresses, with optional port numbers.\n"
          + "Examples of valid host lists are 'localhost:2000,www.example.com,10.10.1.1:500' and 'localhost'.\n"
          + "Examples of invalid host lists are '', ':1000', and 'localhost:80000'"),

  PORT("port", "\\d{1,5}", "An positive integer in the range 1024-65535, not already in use or specified elsewhere in the configuration"), COUNT("count",
      "\\d{1,10}", "A non-negative integer in the range of 0-" + Integer.MAX_VALUE), FRACTION("fraction/percentage", "\\d*(?:\\.\\d+)?%?",
      "A floating point number that represents either a fraction or, if suffixed with the '%' character, a percentage.\n"
          + "Examples of valid fractions/percentages are '10', '1000%', '0.05', '5%', '0.2%', '0.0005'.\n"
          + "Examples of invalid fractions/percentages are '', '10 percent', 'Hulk Hogan'"),

  PATH("path", ".*",
      "A string that represents a filesystem path, which can be either relative or absolute to some directory. The filesystem depends on the property. The "
          + "following environment variables will be substituted: " + Arrays.asList(Constants.PATH_PROPERTY_ENV_VARS)), ABSOLUTEPATH("absolute path", null,
      "An absolute filesystem path. The filesystem depends on the property. This is the same as path, but enforces that its root is explicitly specified.") {
    @Override
    public boolean isValidFormat(String value) {
      return new Path(value).isAbsolute();
    }
  },

  CLASSNAME("java class", "[\\w$.]*", "A fully qualified java class name representing a class on the classpath.\n"
      + "An example is 'java.lang.String', rather than 'String'"),

  STRING("string", ".*",
      "An arbitrary string of characters whose format is unspecified and interpreted based on the context of the property to which it applies."), BOOLEAN(
      "boolean", "(?:true|false)", "Has a value of either 'true' or 'false'"), URI("uri", ".*", "A valid URI");

  private String shortname, format;
  private Pattern regex;

  private PropertyType(String shortname, String regex, String formatDescription) {
    this.shortname = shortname;
    this.format = formatDescription;
    this.regex = regex == null ? null : Pattern.compile(regex, Pattern.DOTALL);
  }

  @Override
  public String toString() {
    return shortname;
  }
<<<<<<< HEAD
  
  /**
   * Gets the description of this type.
   *
   * @return description
   */
  String getFormatDescription() {
    return format;
  }
  
  /**
   * Checks if the given value is valid for this type.
   *
   * @return true if value is valid or null, or if this type has no regex
   */
=======

  String getFormatDescription() {
    return format;
  }

>>>>>>> 40299f89
  public boolean isValidFormat(String value) {
    return (regex == null && value == null) ? true : regex.matcher(value).matches();
  }
}<|MERGE_RESOLUTION|>--- conflicted
+++ resolved
@@ -84,8 +84,7 @@
   public String toString() {
     return shortname;
   }
-<<<<<<< HEAD
-  
+
   /**
    * Gets the description of this type.
    *
@@ -100,13 +99,6 @@
    *
    * @return true if value is valid or null, or if this type has no regex
    */
-=======
-
-  String getFormatDescription() {
-    return format;
-  }
-
->>>>>>> 40299f89
   public boolean isValidFormat(String value) {
     return (regex == null && value == null) ? true : regex.matcher(value).matches();
   }
