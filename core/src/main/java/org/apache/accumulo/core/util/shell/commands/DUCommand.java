/*
 * Licensed to the Apache Software Foundation (ASF) under one or more
 * contributor license agreements.  See the NOTICE file distributed with
 * this work for additional information regarding copyright ownership.
 * The ASF licenses this file to You under the Apache License, Version 2.0
 * (the "License"); you may not use this file except in compliance with
 * the License.  You may obtain a copy of the License at
 *
 *     http://www.apache.org/licenses/LICENSE-2.0
 *
 * Unless required by applicable law or agreed to in writing, software
 * distributed under the License is distributed on an "AS IS" BASIS,
 * WITHOUT WARRANTIES OR CONDITIONS OF ANY KIND, either express or implied.
 * See the License for the specific language governing permissions and
 * limitations under the License.
 */
package org.apache.accumulo.core.util.shell.commands;

import java.io.IOException;
import java.util.Arrays;
import java.util.SortedSet;
import java.util.TreeSet;

import org.apache.accumulo.core.client.Instance;
import org.apache.accumulo.core.client.NamespaceNotFoundException;
import org.apache.accumulo.core.client.TableNotFoundException;
import org.apache.accumulo.core.client.admin.DiskUsage;
import org.apache.accumulo.core.client.impl.Namespaces;
import org.apache.accumulo.core.util.NumUtil;
import org.apache.accumulo.core.util.shell.Shell;
import org.apache.accumulo.core.util.shell.Shell.Command;
import org.apache.commons.cli.CommandLine;
import org.apache.commons.cli.Option;
import org.apache.commons.cli.Options;

public class DUCommand extends Command {

<<<<<<< HEAD
  private Option optTablePattern, optHumanReadble, optNamespace;

  @Override
  public int execute(final String fullCommand, final CommandLine cl, final Shell shellState) throws IOException, TableNotFoundException,
      NamespaceNotFoundException {

    final SortedSet<String> tables = new TreeSet<String>(Arrays.asList(cl.getArgs()));

    if (cl.hasOption(Shell.tableOption)) {
      String tableName = cl.getOptionValue(Shell.tableOption);
      if (!shellState.getConnector().tableOperations().exists(tableName)) {
        throw new TableNotFoundException(tableName, tableName, "specified table that doesn't exist");
      }
      tables.add(tableName);
    }

    if (cl.hasOption(optNamespace.getOpt())) {
      Instance instance = shellState.getInstance();
      String namespaceId = Namespaces.getNamespaceId(instance, cl.getOptionValue(optNamespace.getOpt()));
      tables.addAll(Namespaces.getTableNames(instance, namespaceId));
    }
=======
  private Option optTablePattern, optHumanReadble;

  public int execute(final String fullCommand, final CommandLine cl, final Shell shellState) throws IOException, TableNotFoundException {

    final SortedSet<String> tablesToFlush = new TreeSet<String>(Arrays.asList(cl.getArgs()));
>>>>>>> a147acdd

    boolean prettyPrint = cl.hasOption(optHumanReadble.getOpt()) ? true : false;

    // Add any patterns
    if (cl.hasOption(optTablePattern.getOpt())) {
      for (String table : shellState.getConnector().tableOperations().list()) {
        if (table.matches(cl.getOptionValue(optTablePattern.getOpt()))) {
          tables.add(table);
        }
      }
    }

    // If we didn't get any tables, and we have a table selected, add the current table
    if (tables.isEmpty() && !shellState.getTableName().isEmpty()) {
      tables.add(shellState.getTableName());
    }

    try {
<<<<<<< HEAD
      String valueFormat = prettyPrint ? "%9s" : "%,24d";
      for (DiskUsage usage : shellState.getConnector().tableOperations().getDiskUsage(tables)) {
        Object value = prettyPrint ? NumUtil.bigNumberForSize(usage.getUsage()) : usage.getUsage();
        shellState.getReader().println(String.format(valueFormat + " %s", value, usage.getTables()));
      }
=======
      final AccumuloConfiguration acuConf = new ConfigurationCopy(shellState.getConnector().instanceOperations().getSystemConfiguration());
      TableDiskUsage.printDiskUsage(acuConf, tablesToFlush, FileSystem.get(new Configuration()), shellState.getConnector(), new Printer() {
        @Override
        public void print(String line) {
          try {
            shellState.getReader().printString(line + "\n");
          } catch (IOException ex) {
            throw new RuntimeException(ex);
          }
        }

      }, prettyPrint);
>>>>>>> a147acdd
    } catch (Exception ex) {
      throw new RuntimeException(ex);
    }
    return 0;
  }

  @Override
  public String description() {
    return "prints how much space, in bytes, is used by files referenced by a table.  When multiple tables are specified it prints how much space, in bytes, is used by files shared between tables, if any.";
  }

  @Override
  public Options getOptions() {
    final Options o = new Options();

    optTablePattern = new Option("p", "pattern", true, "regex pattern of table names");
    optTablePattern.setArgName("pattern");

    optHumanReadble = new Option("h", "human-readable", false, "format large sizes to human readable units");
    optHumanReadble.setArgName("human readable output");

    optNamespace = new Option(Shell.namespaceOption, "namespace", true, "name of a namespace");
    optNamespace.setArgName("namespace");

    o.addOption(OptUtil.tableOpt("table to examine"));

    o.addOption(optTablePattern);
    o.addOption(optHumanReadble);
<<<<<<< HEAD
    o.addOption(optNamespace);
=======
>>>>>>> a147acdd

    return o;
  }

  @Override
  public String usage() {
    return getName() + " <table>{ <table>}";
  }

  @Override
  public int numArgs() {
    return Shell.NO_FIXED_ARG_LENGTH_CHECK;
  }
}<|MERGE_RESOLUTION|>--- conflicted
+++ resolved
@@ -35,7 +35,6 @@
 
 public class DUCommand extends Command {
 
-<<<<<<< HEAD
   private Option optTablePattern, optHumanReadble, optNamespace;
 
   @Override
@@ -57,13 +56,6 @@
       String namespaceId = Namespaces.getNamespaceId(instance, cl.getOptionValue(optNamespace.getOpt()));
       tables.addAll(Namespaces.getTableNames(instance, namespaceId));
     }
-=======
-  private Option optTablePattern, optHumanReadble;
-
-  public int execute(final String fullCommand, final CommandLine cl, final Shell shellState) throws IOException, TableNotFoundException {
-
-    final SortedSet<String> tablesToFlush = new TreeSet<String>(Arrays.asList(cl.getArgs()));
->>>>>>> a147acdd
 
     boolean prettyPrint = cl.hasOption(optHumanReadble.getOpt()) ? true : false;
 
@@ -82,26 +74,11 @@
     }
 
     try {
-<<<<<<< HEAD
       String valueFormat = prettyPrint ? "%9s" : "%,24d";
       for (DiskUsage usage : shellState.getConnector().tableOperations().getDiskUsage(tables)) {
         Object value = prettyPrint ? NumUtil.bigNumberForSize(usage.getUsage()) : usage.getUsage();
         shellState.getReader().println(String.format(valueFormat + " %s", value, usage.getTables()));
       }
-=======
-      final AccumuloConfiguration acuConf = new ConfigurationCopy(shellState.getConnector().instanceOperations().getSystemConfiguration());
-      TableDiskUsage.printDiskUsage(acuConf, tablesToFlush, FileSystem.get(new Configuration()), shellState.getConnector(), new Printer() {
-        @Override
-        public void print(String line) {
-          try {
-            shellState.getReader().printString(line + "\n");
-          } catch (IOException ex) {
-            throw new RuntimeException(ex);
-          }
-        }
-
-      }, prettyPrint);
->>>>>>> a147acdd
     } catch (Exception ex) {
       throw new RuntimeException(ex);
     }
@@ -130,10 +107,7 @@
 
     o.addOption(optTablePattern);
     o.addOption(optHumanReadble);
-<<<<<<< HEAD
     o.addOption(optNamespace);
-=======
->>>>>>> a147acdd
 
     return o;
   }
