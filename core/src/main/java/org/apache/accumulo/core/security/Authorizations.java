/*
 * Licensed to the Apache Software Foundation (ASF) under one or more
 * contributor license agreements.  See the NOTICE file distributed with
 * this work for additional information regarding copyright ownership.
 * The ASF licenses this file to You under the Apache License, Version 2.0
 * (the "License"); you may not use this file except in compliance with
 * the License.  You may obtain a copy of the License at
 *
 *     http://www.apache.org/licenses/LICENSE-2.0
 *
 * Unless required by applicable law or agreed to in writing, software
 * distributed under the License is distributed on an "AS IS" BASIS,
 * WITHOUT WARRANTIES OR CONDITIONS OF ANY KIND, either express or implied.
 * See the License for the specific language governing permissions and
 * limitations under the License.
 */
package org.apache.accumulo.core.security;

<<<<<<< HEAD
import static com.google.common.base.Preconditions.checkArgument;
=======
import static com.google.common.base.Charsets.UTF_8;
>>>>>>> 9b20a9d4

import java.io.Serializable;
import java.nio.ByteBuffer;
import java.nio.charset.StandardCharsets;
import java.util.ArrayList;
import java.util.Collection;
import java.util.Collections;
import java.util.HashSet;
import java.util.Iterator;
import java.util.List;
import java.util.Set;
import java.util.TreeSet;

import org.apache.accumulo.core.data.ArrayByteSequence;
import org.apache.accumulo.core.data.ByteSequence;
import org.apache.accumulo.core.util.Base64;
import org.apache.accumulo.core.util.ByteBufferUtil;

/**
 * A collection of authorization strings.
 */
public class Authorizations implements Iterable<byte[]>, Serializable, AuthorizationContainer {

  private static final long serialVersionUID = 1L;

  private Set<ByteSequence> auths = new HashSet<ByteSequence>();
  private List<byte[]> authsList = new ArrayList<byte[]>(); // sorted order

  /**
   * An empty set of authorizations.
   */
  public static final Authorizations EMPTY = new Authorizations();

  private static final boolean[] validAuthChars = new boolean[256];

  /**
   * A special header string used when serializing instances of this class.
   * 
   * @see #serialize()
   */
  public static final String HEADER = "!AUTH1:";

  static {
    for (int i = 0; i < 256; i++) {
      validAuthChars[i] = false;
    }

    for (int i = 'a'; i <= 'z'; i++) {
      validAuthChars[i] = true;
    }

    for (int i = 'A'; i <= 'Z'; i++) {
      validAuthChars[i] = true;
    }

    for (int i = '0'; i <= '9'; i++) {
      validAuthChars[i] = true;
    }

    validAuthChars['_'] = true;
    validAuthChars['-'] = true;
    validAuthChars[':'] = true;
    validAuthChars['.'] = true;
    validAuthChars['/'] = true;
  }

  static final boolean isValidAuthChar(byte b) {
    return validAuthChars[0xff & b];
  }

  private void checkAuths() {
    Set<ByteSequence> sortedAuths = new TreeSet<ByteSequence>(auths);

    for (ByteSequence bs : sortedAuths) {
      if (bs.length() == 0) {
        throw new IllegalArgumentException("Empty authorization");
      }

      authsList.add(bs.toArray());
    }
  }

  /**
   * Constructs an authorization object from a collection of string authorizations that have each already been encoded as UTF-8 bytes. Warning: This method does
   * not verify that each encoded string is valid UTF-8.
   * 
   * @param authorizations
   *          collection of authorizations, as strings encoded in UTF-8
   * @throws IllegalArgumentException
   *           if authorizations is null
   * @see #Authorizations(String...)
   */
  public Authorizations(Collection<byte[]> authorizations) {
    checkArgument(authorizations != null, "authorizations is null");
    for (byte[] auth : authorizations)
      auths.add(new ArrayByteSequence(auth));
    checkAuths();
  }

  /**
   * Constructs an authorization object from a list of string authorizations that have each already been encoded as UTF-8 bytes. Warning: This method does not
   * verify that each encoded string is valid UTF-8.
   * 
   * @param authorizations
   *          list of authorizations, as strings encoded in UTF-8 and placed in buffers
   * @throws IllegalArgumentException
   *           if authorizations is null
   * @see #Authorizations(String...)
   */
  public Authorizations(List<ByteBuffer> authorizations) {
    checkArgument(authorizations != null, "authorizations is null");
    for (ByteBuffer buffer : authorizations) {
      auths.add(new ArrayByteSequence(ByteBufferUtil.toBytes(buffer)));
    }
    checkAuths();
  }

  /**
   * Constructs an authorizations object from a serialized form. This is NOT a constructor for a set of authorizations of size one. Warning: This method does
   * not verify that the encoded serialized form is valid UTF-8.
   * 
   * @param authorizations
   *          a serialized authorizations string produced by {@link #getAuthorizationsArray()} or {@link #serialize()}, converted to UTF-8 bytes
   * @throws IllegalArgumentException
   *           if authorizations is null
   */
  public Authorizations(byte[] authorizations) {

    checkArgument(authorizations != null, "authorizations is null");

<<<<<<< HEAD
    String authsString = new String(authorizations, StandardCharsets.UTF_8);
=======
    String authsString = new String(authorizations, UTF_8);
>>>>>>> 9b20a9d4
    if (authsString.startsWith(HEADER)) {
      // it's the new format
      authsString = authsString.substring(HEADER.length());
      if (authsString.length() > 0) {
        for (String encAuth : authsString.split(",")) {
<<<<<<< HEAD
          byte[] auth = Base64.decodeBase64(encAuth.getBytes(StandardCharsets.UTF_8));
=======
          byte[] auth = Base64.decodeBase64(encAuth.getBytes(UTF_8));
>>>>>>> 9b20a9d4
          auths.add(new ArrayByteSequence(auth));
        }
        checkAuths();
      }
    } else {
      // it's the old format
      if (authorizations.length > 0)
        setAuthorizations(authsString.split(","));
    }
  }

  /**
   * Constructs an empty set of authorizations.
   * 
   * @see #Authorizations(String...)
   */
  public Authorizations() {}

  /**
   * Constructs an authorizations object from a set of human-readable authorizations.
   * 
   * @param authorizations
   *          array of authorizations
   * @throws IllegalArgumentException
   *           if authorizations is null
   */
  public Authorizations(String... authorizations) {
    setAuthorizations(authorizations);
  }

  private void setAuthorizations(String... authorizations) {
    checkArgument(authorizations != null, "authorizations is null");
    auths.clear();
    for (String str : authorizations) {
      str = str.trim();
<<<<<<< HEAD
      auths.add(new ArrayByteSequence(str.getBytes(StandardCharsets.UTF_8)));
=======
      auths.add(new ArrayByteSequence(str.getBytes(UTF_8)));
>>>>>>> 9b20a9d4
    }

    checkAuths();
  }

  /**
   * Returns a serialized form of these authorizations.
   * 
   * @return serialized form of these authorizations, as a string encoded in UTF-8
   * @see #serialize()
   */
  public byte[] getAuthorizationsArray() {
<<<<<<< HEAD
    return serialize().getBytes(StandardCharsets.UTF_8);
=======
    return serialize().getBytes(UTF_8);
>>>>>>> 9b20a9d4
  }

  /**
   * Gets the authorizations in sorted order. The returned list is not modifiable.
   * 
   * @return authorizations, each as a string encoded in UTF-8
   * @see #Authorizations(Collection)
   */
  public List<byte[]> getAuthorizations() {
    ArrayList<byte[]> copy = new ArrayList<byte[]>(authsList.size());
    for (byte[] auth : authsList) {
      byte[] bytes = new byte[auth.length];
      System.arraycopy(auth, 0, bytes, 0, auth.length);
      copy.add(bytes);
    }
    return Collections.unmodifiableList(copy);
  }

  /**
   * Gets the authorizations in sorted order. The returned list is not modifiable.
   * 
   * @return authorizations, each as a string encoded in UTF-8 and within a buffer
   */
  public List<ByteBuffer> getAuthorizationsBB() {
    ArrayList<ByteBuffer> copy = new ArrayList<ByteBuffer>(authsList.size());
    for (byte[] auth : authsList) {
      byte[] bytes = new byte[auth.length];
      System.arraycopy(auth, 0, bytes, 0, auth.length);
      copy.add(ByteBuffer.wrap(bytes));
    }
    return Collections.unmodifiableList(copy);
  }

  @Override
  public String toString() {
    StringBuilder sb = new StringBuilder();
    String sep = "";
    for (ByteSequence auth : auths) {
      sb.append(sep);
      sep = ",";
<<<<<<< HEAD
      sb.append(new String(auth.toArray(), StandardCharsets.UTF_8));
=======
      sb.append(new String(auth.toArray(), UTF_8));
>>>>>>> 9b20a9d4
    }

    return sb.toString();
  }

  /**
   * Checks whether this object contains the given authorization.
   * 
   * @param auth
   *          authorization, as a string encoded in UTF-8
   * @return true if authorization is in this collection
   */
  public boolean contains(byte[] auth) {
    return auths.contains(new ArrayByteSequence(auth));
  }

  /**
   * Checks whether this object contains the given authorization. Warning: This method does not verify that the encoded string is valid UTF-8.
   * 
   * @param auth
   *          authorization, as a string encoded in UTF-8
   * @return true if authorization is in this collection
   */
  @Override
  public boolean contains(ByteSequence auth) {
    return auths.contains(auth);
  }

  /**
   * Checks whether this object contains the given authorization.
   * 
   * @param auth
   *          authorization
   * @return true if authorization is in this collection
   */
  public boolean contains(String auth) {
    return auths.contains(new ArrayByteSequence(auth));
  }

  @Override
  public boolean equals(Object o) {
    if (o == null) {
      return false;
    }

    if (o instanceof Authorizations) {
      Authorizations ao = (Authorizations) o;

      return auths.equals(ao.auths);
    }

    return false;
  }

  @Override
  public int hashCode() {
    int result = 0;
    for (ByteSequence b : auths)
      result += b.hashCode();
    return result;
  }

  /**
   * Gets the size of this collection of authorizations.
   * 
   * @return collection size
   */
  public int size() {
    return auths.size();
  }

  /**
   * Checks if this collection of authorizations is empty.
   * 
   * @return true if this collection contains no authorizations
   */
  public boolean isEmpty() {
    return auths.isEmpty();
  }

  @Override
  public Iterator<byte[]> iterator() {
    return getAuthorizations().iterator();
  }

  /**
   * Returns a serialized form of these authorizations. Convert the returned string to UTF-8 bytes to deserialize with {@link #Authorizations(byte[])}.
   * 
   * @return serialized form of authorizations
   */
  public String serialize() {
    StringBuilder sb = new StringBuilder(HEADER);
    String sep = "";
    for (byte[] auth : authsList) {
      sb.append(sep);
      sep = ",";
      sb.append(Base64.encodeBase64String(auth));
    }

    return sb.toString();
  }
}<|MERGE_RESOLUTION|>--- conflicted
+++ resolved
@@ -16,15 +16,11 @@
  */
 package org.apache.accumulo.core.security;
 
-<<<<<<< HEAD
 import static com.google.common.base.Preconditions.checkArgument;
-=======
-import static com.google.common.base.Charsets.UTF_8;
->>>>>>> 9b20a9d4
+import static java.nio.charset.StandardCharsets.UTF_8;
 
 import java.io.Serializable;
 import java.nio.ByteBuffer;
-import java.nio.charset.StandardCharsets;
 import java.util.ArrayList;
 import java.util.Collection;
 import java.util.Collections;
@@ -151,21 +147,13 @@
 
     checkArgument(authorizations != null, "authorizations is null");
 
-<<<<<<< HEAD
-    String authsString = new String(authorizations, StandardCharsets.UTF_8);
-=======
     String authsString = new String(authorizations, UTF_8);
->>>>>>> 9b20a9d4
     if (authsString.startsWith(HEADER)) {
       // it's the new format
       authsString = authsString.substring(HEADER.length());
       if (authsString.length() > 0) {
         for (String encAuth : authsString.split(",")) {
-<<<<<<< HEAD
-          byte[] auth = Base64.decodeBase64(encAuth.getBytes(StandardCharsets.UTF_8));
-=======
           byte[] auth = Base64.decodeBase64(encAuth.getBytes(UTF_8));
->>>>>>> 9b20a9d4
           auths.add(new ArrayByteSequence(auth));
         }
         checkAuths();
@@ -201,11 +189,7 @@
     auths.clear();
     for (String str : authorizations) {
       str = str.trim();
-<<<<<<< HEAD
-      auths.add(new ArrayByteSequence(str.getBytes(StandardCharsets.UTF_8)));
-=======
       auths.add(new ArrayByteSequence(str.getBytes(UTF_8)));
->>>>>>> 9b20a9d4
     }
 
     checkAuths();
@@ -218,11 +202,7 @@
    * @see #serialize()
    */
   public byte[] getAuthorizationsArray() {
-<<<<<<< HEAD
-    return serialize().getBytes(StandardCharsets.UTF_8);
-=======
     return serialize().getBytes(UTF_8);
->>>>>>> 9b20a9d4
   }
 
   /**
@@ -263,11 +243,7 @@
     for (ByteSequence auth : auths) {
       sb.append(sep);
       sep = ",";
-<<<<<<< HEAD
-      sb.append(new String(auth.toArray(), StandardCharsets.UTF_8));
-=======
       sb.append(new String(auth.toArray(), UTF_8));
->>>>>>> 9b20a9d4
     }
 
     return sb.toString();
