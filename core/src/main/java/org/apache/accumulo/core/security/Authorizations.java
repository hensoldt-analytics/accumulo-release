/*
 * Licensed to the Apache Software Foundation (ASF) under one or more
 * contributor license agreements.  See the NOTICE file distributed with
 * this work for additional information regarding copyright ownership.
 * The ASF licenses this file to You under the Apache License, Version 2.0
 * (the "License"); you may not use this file except in compliance with
 * the License.  You may obtain a copy of the License at
 *
 *     http://www.apache.org/licenses/LICENSE-2.0
 *
 * Unless required by applicable law or agreed to in writing, software
 * distributed under the License is distributed on an "AS IS" BASIS,
 * WITHOUT WARRANTIES OR CONDITIONS OF ANY KIND, either express or implied.
 * See the License for the specific language governing permissions and
 * limitations under the License.
 */
package org.apache.accumulo.core.security;

import static com.google.common.base.Charsets.UTF_8;

import java.io.Serializable;
import java.nio.ByteBuffer;
import java.util.ArrayList;
import java.util.Collection;
import java.util.Collections;
import java.util.HashSet;
import java.util.Iterator;
import java.util.List;
import java.util.Set;
import java.util.TreeSet;

import org.apache.accumulo.core.data.ArrayByteSequence;
import org.apache.accumulo.core.data.ByteSequence;
import org.apache.accumulo.core.util.ArgumentChecker;
import org.apache.accumulo.core.util.Base64;
import org.apache.accumulo.core.util.ByteBufferUtil;

/**
 * A collection of authorization strings.
 */
public class Authorizations implements Iterable<byte[]>, Serializable, AuthorizationContainer {

  private static final long serialVersionUID = 1L;

  private Set<ByteSequence> auths = new HashSet<ByteSequence>();
  private List<byte[]> authsList = new ArrayList<byte[]>(); // sorted order

  /**
   * An empty set of authorizations.
   */
  public static final Authorizations EMPTY = new Authorizations();

  private static final boolean[] validAuthChars = new boolean[256];

  /**
   * A special header string used when serializing instances of this class.
   * 
   * @see #serialize()
   */
  public static final String HEADER = "!AUTH1:";

  static {
    for (int i = 0; i < 256; i++) {
      validAuthChars[i] = false;
    }

    for (int i = 'a'; i <= 'z'; i++) {
      validAuthChars[i] = true;
    }

    for (int i = 'A'; i <= 'Z'; i++) {
      validAuthChars[i] = true;
    }

    for (int i = '0'; i <= '9'; i++) {
      validAuthChars[i] = true;
    }

    validAuthChars['_'] = true;
    validAuthChars['-'] = true;
    validAuthChars[':'] = true;
    validAuthChars['.'] = true;
    validAuthChars['/'] = true;
  }

  static final boolean isValidAuthChar(byte b) {
    return validAuthChars[0xff & b];
  }

  private void checkAuths() {
    Set<ByteSequence> sortedAuths = new TreeSet<ByteSequence>(auths);

    for (ByteSequence bs : sortedAuths) {
      if (bs.length() == 0) {
        throw new IllegalArgumentException("Empty authorization");
      }

      authsList.add(bs.toArray());
    }
  }

  /**
   * Constructs an authorization object from a collection of string authorizations that have each already been encoded as UTF-8 bytes. Warning: This method does
   * not verify that each encoded string is valid UTF-8.
   * 
   * @param authorizations
   *          collection of authorizations, as strings encoded in UTF-8
   * @throws IllegalArgumentException
   *           if authorizations is null
   * @see #Authorizations(String...)
   */
  public Authorizations(Collection<byte[]> authorizations) {
    ArgumentChecker.notNull(authorizations);
    for (byte[] auth : authorizations)
      auths.add(new ArrayByteSequence(auth));
    checkAuths();
  }

  /**
   * Constructs an authorization object from a list of string authorizations that have each already been encoded as UTF-8 bytes. Warning: This method does not
   * verify that each encoded string is valid UTF-8.
   * 
   * @param authorizations
   *          list of authorizations, as strings encoded in UTF-8 and placed in buffers
   * @throws IllegalArgumentException
   *           if authorizations is null
   * @see #Authorizations(String...)
   */
  public Authorizations(List<ByteBuffer> authorizations) {
    ArgumentChecker.notNull(authorizations);
    for (ByteBuffer buffer : authorizations) {
      auths.add(new ArrayByteSequence(ByteBufferUtil.toBytes(buffer)));
    }
    checkAuths();
  }

  /**
   * Constructs an authorizations object from a serialized form. This is NOT a constructor for a set of authorizations of size one. Warning: This method does
   * not verify that the encoded serialized form is valid UTF-8.
   * 
   * @param authorizations
   *          a serialized authorizations string produced by {@link #getAuthorizationsArray()} or {@link #serialize()}, converted to UTF-8 bytes
   * @throws IllegalArgumentException
   *           if authorizations is null
   */
  public Authorizations(byte[] authorizations) {

    ArgumentChecker.notNull(authorizations);

    String authsString = new String(authorizations, UTF_8);
    if (authsString.startsWith(HEADER)) {
      // it's the new format
      authsString = authsString.substring(HEADER.length());
      if (authsString.length() > 0) {
        for (String encAuth : authsString.split(",")) {
          byte[] auth = Base64.decodeBase64(encAuth.getBytes(UTF_8));
          auths.add(new ArrayByteSequence(auth));
        }
        checkAuths();
      }
    } else {
      // it's the old format
      if (authorizations.length > 0)
        setAuthorizations(authsString.split(","));
    }
  }

  /**
   * Constructs an empty set of authorizations.
   * 
   * @see #Authorizations(String...)
   */
  public Authorizations() {}

  /**
   * Constructs an authorizations object from a set of human-readable authorizations.
   * 
   * @param authorizations
   *          array of authorizations
   * @throws IllegalArgumentException
   *           if authorizations is null
   */
  public Authorizations(String... authorizations) {
    setAuthorizations(authorizations);
  }

  private void setAuthorizations(String... authorizations) {
    ArgumentChecker.notNull(authorizations);
    auths.clear();
    for (String str : authorizations) {
      str = str.trim();
      auths.add(new ArrayByteSequence(str.getBytes(UTF_8)));
    }

    checkAuths();
  }

  /**
   * Returns a serialized form of these authorizations.
   * 
   * @return serialized form of these authorizations, as a string encoded in UTF-8
   * @see #serialize()
   */
  public byte[] getAuthorizationsArray() {
    return serialize().getBytes(UTF_8);
  }

  /**
   * Gets the authorizations in sorted order. The returned list is not modifiable.
   * 
   * @return authorizations, each as a string encoded in UTF-8
   * @see #Authorizations(Collection)
   */
  public List<byte[]> getAuthorizations() {
    ArrayList<byte[]> copy = new ArrayList<byte[]>(authsList.size());
    for (byte[] auth : authsList) {
      byte[] bytes = new byte[auth.length];
      System.arraycopy(auth, 0, bytes, 0, auth.length);
      copy.add(bytes);
    }
    return Collections.unmodifiableList(copy);
  }

  /**
   * Gets the authorizations in sorted order. The returned list is not modifiable.
   * 
   * @return authorizations, each as a string encoded in UTF-8 and within a buffer
   */
  public List<ByteBuffer> getAuthorizationsBB() {
    ArrayList<ByteBuffer> copy = new ArrayList<ByteBuffer>(authsList.size());
    for (byte[] auth : authsList) {
      byte[] bytes = new byte[auth.length];
      System.arraycopy(auth, 0, bytes, 0, auth.length);
      copy.add(ByteBuffer.wrap(bytes));
    }
    return Collections.unmodifiableList(copy);
  }

  @Override
  public String toString() {
    StringBuilder sb = new StringBuilder();
    String sep = "";
    for (ByteSequence auth : auths) {
      sb.append(sep);
      sep = ",";
      sb.append(new String(auth.toArray(), UTF_8));
    }

    return sb.toString();
  }

  /**
   * Checks whether this object contains the given authorization.
   * 
   * @param auth
   *          authorization, as a string encoded in UTF-8
   * @return true if authorization is in this collection
   */
  public boolean contains(byte[] auth) {
    return auths.contains(new ArrayByteSequence(auth));
  }

  /**
   * Checks whether this object contains the given authorization. Warning: This method does not verify that the encoded string is valid UTF-8.
   * 
   * @param auth
   *          authorization, as a string encoded in UTF-8
   * @return true if authorization is in this collection
   */
  @Override
  public boolean contains(ByteSequence auth) {
    return auths.contains(auth);
  }

  /**
   * Checks whether this object contains the given authorization.
   * 
   * @param auth
   *          authorization
   * @return true if authorization is in this collection
   */
  public boolean contains(String auth) {
<<<<<<< HEAD
    return auths.contains(new ArrayByteSequence(auth));
=======
    return auths.contains(auth.getBytes(UTF_8));
>>>>>>> 2deabd31
  }

  @Override
  public boolean equals(Object o) {
    if (o == null) {
      return false;
    }

    if (o instanceof Authorizations) {
      Authorizations ao = (Authorizations) o;

      return auths.equals(ao.auths);
    }

    return false;
  }

  @Override
  public int hashCode() {
    int result = 0;
    for (ByteSequence b : auths)
      result += b.hashCode();
    return result;
  }

  /**
   * Gets the size of this collection of authorizations.
   * 
   * @return collection size
   */
  public int size() {
    return auths.size();
  }

  /**
   * Checks if this collection of authorizations is empty.
   * 
   * @return true if this collection contains no authorizations
   */
  public boolean isEmpty() {
    return auths.isEmpty();
  }

  @Override
  public Iterator<byte[]> iterator() {
    return getAuthorizations().iterator();
  }

  /**
   * Returns a serialized form of these authorizations. Convert the returned string to UTF-8 bytes to deserialize with {@link #Authorizations(byte[])}.
   * 
   * @return serialized form of authorizations
   */
  public String serialize() {
    StringBuilder sb = new StringBuilder(HEADER);
    String sep = "";
    for (byte[] auth : authsList) {
      sb.append(sep);
      sep = ",";
<<<<<<< HEAD
      sb.append(Base64.encodeBase64String(auth));
=======
      sb.append(new String(Base64.encodeBase64(auth.toArray()), UTF_8));
>>>>>>> 2deabd31
    }

    return sb.toString();
  }
}<|MERGE_RESOLUTION|>--- conflicted
+++ resolved
@@ -280,11 +280,7 @@
    * @return true if authorization is in this collection
    */
   public boolean contains(String auth) {
-<<<<<<< HEAD
     return auths.contains(new ArrayByteSequence(auth));
-=======
-    return auths.contains(auth.getBytes(UTF_8));
->>>>>>> 2deabd31
   }
 
   @Override
@@ -344,11 +340,7 @@
     for (byte[] auth : authsList) {
       sb.append(sep);
       sep = ",";
-<<<<<<< HEAD
       sb.append(Base64.encodeBase64String(auth));
-=======
-      sb.append(new String(Base64.encodeBase64(auth.toArray()), UTF_8));
->>>>>>> 2deabd31
     }
 
     return sb.toString();
