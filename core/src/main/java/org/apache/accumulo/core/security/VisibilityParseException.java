/*
 * Licensed to the Apache Software Foundation (ASF) under one or more
 * contributor license agreements.  See the NOTICE file distributed with
 * this work for additional information regarding copyright ownership.
 * The ASF licenses this file to You under the Apache License, Version 2.0
 * (the "License"); you may not use this file except in compliance with
 * the License.  You may obtain a copy of the License at
 *
 *     http://www.apache.org/licenses/LICENSE-2.0
 *
 * Unless required by applicable law or agreed to in writing, software
 * distributed under the License is distributed on an "AS IS" BASIS,
 * WITHOUT WARRANTIES OR CONDITIONS OF ANY KIND, either express or implied.
 * See the License for the specific language governing permissions and
 * limitations under the License.
 */
package org.apache.accumulo.core.security;

<<<<<<< HEAD
import java.nio.charset.StandardCharsets;
import java.text.ParseException;

=======
import static com.google.common.base.Charsets.UTF_8;

import java.text.ParseException;

>>>>>>> 9b20a9d4
/**
 * An exception thrown when a visibility string cannot be parsed.
 */
public class VisibilityParseException extends ParseException {
  private static final long serialVersionUID = 1L;
  private String visibility;

  /**
   * Creates a new exception.
   *
   * @param reason reason string
   * @param visibility visibility that could not be parsed
   * @param errorOffset offset into visibility where parsing failed
   */
  public VisibilityParseException(String reason, byte[] visibility, int errorOffset) {
    super(reason, errorOffset);
<<<<<<< HEAD
    this.visibility = new String(visibility, StandardCharsets.UTF_8);
=======
    this.visibility = new String(visibility, UTF_8);
>>>>>>> 9b20a9d4
  }
  
  @Override
  public String getMessage() {
    return super.getMessage() + " in string '" + visibility + "' at position " + super.getErrorOffset();
  }
}<|MERGE_RESOLUTION|>--- conflicted
+++ resolved
@@ -16,16 +16,10 @@
  */
 package org.apache.accumulo.core.security;
 
-<<<<<<< HEAD
-import java.nio.charset.StandardCharsets;
-import java.text.ParseException;
-
-=======
-import static com.google.common.base.Charsets.UTF_8;
+import static java.nio.charset.StandardCharsets.UTF_8;
 
 import java.text.ParseException;
 
->>>>>>> 9b20a9d4
 /**
  * An exception thrown when a visibility string cannot be parsed.
  */
@@ -42,11 +36,7 @@
    */
   public VisibilityParseException(String reason, byte[] visibility, int errorOffset) {
     super(reason, errorOffset);
-<<<<<<< HEAD
-    this.visibility = new String(visibility, StandardCharsets.UTF_8);
-=======
     this.visibility = new String(visibility, UTF_8);
->>>>>>> 9b20a9d4
   }
   
   @Override
