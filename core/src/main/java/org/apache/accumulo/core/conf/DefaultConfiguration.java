--- conflicted
+++ resolved
@@ -70,15 +70,10 @@
         props.put(entry.getKey(), entry.getValue());
   }
 
-<<<<<<< HEAD
   /**
-   * Generates HTML documentation on the default configuration.
+   * Generates HTML documentation on the default configuration. Used by the monitor to show configuration properties.
    *
    * @param doc stream to write HTML to
-=======
-  /*
-   * Used by the monitor to show configuration properties
->>>>>>> 40299f89
    */
   protected static void generateDocumentation(PrintStream doc) {
     new ConfigurationDocGen(doc).generateHtml();
