--- conflicted
+++ resolved
@@ -83,7 +83,6 @@
     <module>test</module>
     <module>minicluster</module>
   </modules>
-<<<<<<< HEAD
   <scm>
     <connection>scm:git:git://git.apache.org/accumulo.git</connection>
     <developerConnection>scm:git:https://git-wip-us.apache.org/repos/asf/accumulo.git</developerConnection>
@@ -130,6 +129,11 @@
         <version>1.30</version>
       </dependency>
       <dependency>
+        <groupId>com.github.koraktor</groupId>
+        <artifactId>mavanagaiata</artifactId>
+        <version>0.6.1</version>
+      </dependency>
+      <dependency>
         <groupId>com.google.code.gson</groupId>
         <artifactId>gson</artifactId>
         <version>2.2.2</version>
@@ -142,275 +146,6 @@
       <dependency>
         <groupId>commons-cli</groupId>
         <artifactId>commons-cli</artifactId>
-=======
-
-  <build>
-    <resources>
-      <resource>
-        <directory>${basedir}/src/main/resources</directory>
-      </resource>
-    </resources>
-    <defaultGoal>package</defaultGoal>
-    <plugins>
-      <plugin>
-        <groupId>org.apache.maven.plugins</groupId>
-        <artifactId>maven-enforcer-plugin</artifactId>
-        <executions>
-          <execution>
-            <id>enforce-mvn</id>
-            <goals>
-              <goal>enforce</goal>
-            </goals>
-            <configuration>
-              <rules>
-                <requireMavenVersion>
-                  <version>[2.0.9,)</version>
-                </requireMavenVersion>
-              </rules>
-            </configuration>
-          </execution>
-        </executions>
-      </plugin>
-      <plugin>
-        <artifactId>maven-clean-plugin</artifactId>
-        <configuration>
-          <filesets>
-            <fileset>
-              <directory>lib</directory>
-              <includes>
-                <include>*.jar</include>
-              </includes>
-            </fileset>
-            <fileset>
-              <directory>docs/apidocs</directory>
-            </fileset>
-            <fileset>
-              <directory>test</directory>
-              <includes>
-                <include>**/*.so</include>
-              </includes>
-            </fileset>
-            <fileset>
-              <directory>./</directory>
-              <includes>
-                <include>**/*.pyc</include>
-              </includes>
-            </fileset>
-          </filesets>
-        </configuration>
-      </plugin>
-      <plugin>
-        <groupId>com.github.koraktor</groupId>
-        <artifactId>mavanagaiata</artifactId>
-        <executions>
-          <execution>
-            <id>git-commit</id>
-            <phase>validate</phase>
-            <goals>
-              <goal>commit</goal>
-            </goals>
-          </execution>
-        </executions>
-      </plugin>
-      <plugin>
-        <groupId>org.apache.maven.plugins</groupId>
-        <artifactId>maven-dependency-plugin</artifactId>
-        <executions>
-          <execution>
-            <id>copy-dependencies</id>
-            <phase>process-resources</phase>
-            <goals>
-              <goal>copy-dependencies</goal>
-            </goals>
-            <configuration>
-              <outputDirectory>../../lib</outputDirectory>
-              <!-- just grab the non-provided runtime dependencies -->
-              <includeArtifactIds>commons-collections,commons-configuration,commons-io,commons-lang,jline,log4j,libthrift,commons-jci-core,commons-jci-fam,commons-logging,commons-logging-api,guava</includeArtifactIds>
-              <excludeTransitive>true</excludeTransitive>
-            </configuration>
-          </execution>
-        </executions>
-      </plugin>
-      <plugin>
-        <artifactId>maven-jar-plugin</artifactId>
-        <configuration>
-          <outputDirectory>../../lib</outputDirectory>
-          <archive>
-            <manifest>
-              <addDefaultImplementationEntries>true</addDefaultImplementationEntries>
-              <addDefaultSpecificationEntries>true</addDefaultSpecificationEntries>
-            </manifest>
-            <manifestEntries>
-              <Implementation-Build>${mvngit.commit.id}</Implementation-Build>
-            </manifestEntries>
-          </archive>
-          <includes>
-            <include>cloudtrace/**</include>
-            <include>org/apache/accumulo**/**</include>
-            <include>web/**</include>
-            <include>randomwalk/**</include>
-            <include>*.*</include>
-            <include>**/META-INF/*</include>
-          </includes>
-        </configuration>
-      </plugin>
-      <plugin>
-        <artifactId>maven-resources-plugin</artifactId>
-        <configuration>
-          <encoding>UTF-8</encoding>
-        </configuration>
-      </plugin>
-      <plugin>
-        <artifactId>maven-assembly-plugin</artifactId>
-        <configuration>
-          <descriptors>
-            <descriptor>src/assemble/dist.xml</descriptor>
-          </descriptors>
-          <tarLongFileMode>gnu</tarLongFileMode>
-        </configuration>
-      </plugin>
-      <plugin>
-        <artifactId>maven-compiler-plugin</artifactId>
-        <configuration>
-          <source>1.6</source>
-          <target>1.6</target>
-          <optimize>true</optimize>
-        </configuration>
-      </plugin>
-      <plugin>
-        <artifactId>maven-javadoc-plugin</artifactId>
-        <configuration>
-          <encoding>UTF-8</encoding>
-          <quiet>true</quiet>
-          <jarOutputDirectory>lib</jarOutputDirectory>
-          <reportOutputDirectory>docs</reportOutputDirectory>
-          <javadocVersion>1.6</javadocVersion>
-          <additionalJOption>-J-Xmx512m</additionalJOption>
-        </configuration>
-      </plugin>
-      <plugin>
-        <artifactId>maven-source-plugin</artifactId>
-        <configuration>
-          <outputDirectory>../../lib</outputDirectory>
-        </configuration>
-      </plugin>
-      <plugin>
-        <artifactId>maven-surefire-plugin</artifactId>
-        <configuration>
-          <environmentVariables>
-            <ACCUMULO_HOME>../..</ACCUMULO_HOME>
-          </environmentVariables>
-        </configuration>
-      </plugin>
-      <plugin>
-        <groupId>org.codehaus.mojo</groupId>
-        <artifactId>rpm-maven-plugin</artifactId>
-        <version>2.1-alpha-3</version>
-        <inherited>false</inherited>
-        <configuration>
-          <name>accumulo</name>
-          <projversion>${project.version}</projversion>
-          <summary>Apache Accumulo BigTable clone</summary>
-          <description>
-            Apache Accumulo is a large distributed structured store based on
-            Google's BigTable design.
-          </description>
-          <copyright>2011 The Apache Software Foundation.</copyright>
-          <url>http://accumulo.apache.org</url>
-          <needarch>x86_64</needarch>
-          <group>Utilities</group>
-          <requires>
-            <require>jdk</require>
-            <require>hadoop</require>
-            <require>zookeeper</require>
-          </requires>
-          <prefix>/opt/accumulo</prefix>
-          <defaultDirmode>755</defaultDirmode>
-          <defaultFilemode>644</defaultFilemode>
-          <defaultUsername>root</defaultUsername>
-          <defaultGroupname>root</defaultGroupname>
-          <mappings>
-            <mapping>
-              <directory>/opt/accumulo/accumulo-${project.version}</directory>
-              <sources>
-                <source>
-                  <location>README</location>
-                </source>
-              </sources>
-            </mapping>
-            <mapping>
-              <directory>/opt/accumulo/accumulo-${project.version}/docs</directory>
-              <sources>
-                <source>
-                  <location>docs</location>
-                </source>
-              </sources>
-            </mapping>
-            <mapping>
-              <directory>/opt/accumulo/accumulo-${project.version}/test</directory>
-              <sources>
-                <source>
-                  <location>test</location>
-                  <excludes>
-                    <exclude>**/walkers.txt</exclude>
-                    <exclude>**/ingesters.txt</exclude>
-                    <exclude>**/continuous-env.sh</exclude>
-                    <exclude>**/*.pyc</exclude>
-                  </excludes>
-                </source>
-              </sources>
-            </mapping>
-            <mapping>
-              <directory>/opt/accumulo/accumulo-${project.version}/bin</directory>
-            </mapping>
-            <mapping>
-              <directory>/opt/accumulo/accumulo-${project.version}/bin</directory>
-              <directoryIncluded>false</directoryIncluded>
-              <filemode>755</filemode>
-              <username>root</username>
-              <groupname>root</groupname>
-              <sources>
-                <source>
-                  <location>bin</location>
-                </source>
-              </sources>
-            </mapping>
-            <mapping>
-              <directory>/opt/accumulo/accumulo-${project.version}/conf</directory>
-              <sources>
-                <source>
-                  <location>conf</location>
-                  <excludes>
-                    <exclude>**/accumulo-site.xml</exclude>
-                    <exclude>**/accumulo-env.sh</exclude>
-                    <exclude>**/accumulo-metrics.xml</exclude>
-                    <exclude>**/test-*</exclude>
-                    <exclude>**/slaves</exclude>
-                    <exclude>**/masters</exclude>
-                    <exclude>**/tracers</exclude>
-                    <exclude>**/gc</exclude>
-                    <exclude>**/monitor</exclude>
-                  </excludes>
-                </source>
-              </sources>
-            </mapping>
-            <mapping>
-              <directory>/opt/accumulo/accumulo-${project.version}/lib</directory>
-              <dependency />
-              <sources>
-                <source>
-                  <location>lib</location>
-                </source>
-              </sources>
-            </mapping>
-          </mappings>
-        </configuration>
-      </plugin>
-      <plugin>
-        <groupId>org.codehaus.mojo</groupId>
-        <artifactId>exec-maven-plugin</artifactId>
-        <inherited>false</inherited>
->>>>>>> ed9811c8
         <version>1.2</version>
       </dependency>
       <dependency>
@@ -709,6 +444,7 @@
             <archive>
               <manifestEntries>
                 <Sealed>${sealJars}</Sealed>
+                <Implementation-Build>${mvngit.commit.id}</Implementation-Build>
               </manifestEntries>
             </archive>
           </configuration>
@@ -927,6 +663,19 @@
                 </requireMavenVersion>
               </rules>
             </configuration>
+          </execution>
+        </executions>
+      </plugin>
+      <plugin>
+        <groupId>com.github.koraktor</groupId>
+        <artifactId>mavanagaiata</artifactId>
+        <executions>
+          <execution>
+            <id>git-commit</id>
+            <goals>
+              <goal>commit</goal>
+            </goals>
+            <phase>validate</phase>
           </execution>
         </executions>
       </plugin>
@@ -1208,198 +957,4 @@
       </properties>
     </profile>
   </profiles>
-<<<<<<< HEAD
-=======
-
-  <dependencyManagement>
-    <dependencies>
-      <!-- test dependencies -->
-      <dependency>
-        <groupId>junit</groupId>
-        <artifactId>junit</artifactId>
-        <version>4.11</version>
-        <scope>test</scope>
-      </dependency>
-      <dependency>
-        <groupId>org.easymock</groupId>
-        <artifactId>easymock</artifactId>
-        <version>3.1</version>
-        <scope>test</scope>
-      </dependency>
-      <dependency>
-        <groupId>com.google.guava</groupId>
-        <artifactId>guava</artifactId>
-        <version>14.0.1</version>
-        <scope>test</scope>
-      </dependency>
-
-      <!-- provided dependencies needed at runtime -->
-      <dependency>
-        <groupId>org.apache.zookeeper</groupId>
-        <artifactId>zookeeper</artifactId>
-        <version>${zookeeper.version}</version>
-        <scope>provided</scope>
-      </dependency>
-      <dependency>
-        <groupId>javax.servlet</groupId>
-        <artifactId>servlet-api</artifactId>
-        <version>2.4</version>
-        <scope>provided</scope>
-      </dependency>
-      <dependency>
-        <groupId>org.mortbay.jetty</groupId>
-        <artifactId>jetty</artifactId>
-        <version>[6.1,7.0)</version>
-        <scope>provided</scope>
-      </dependency>
-
-      <!-- accumulo dependency jars that we will provide -->
-      <dependency>
-        <groupId>org.apache.accumulo</groupId>
-        <artifactId>cloudtrace</artifactId>
-        <version>${project.version}</version>
-      </dependency>
-      <dependency>
-        <groupId>org.apache.accumulo</groupId>
-        <artifactId>accumulo-start</artifactId>
-        <version>${project.version}</version>
-      </dependency>
-      <dependency>
-        <groupId>org.apache.accumulo</groupId>
-        <artifactId>accumulo-core</artifactId>
-        <version>${project.version}</version>
-      </dependency>
-      <dependency>
-        <groupId>org.apache.accumulo</groupId>
-        <artifactId>accumulo-server</artifactId>
-        <version>${project.version}</version>
-      </dependency>
-      <dependency>
-        <groupId>org.apache.accumulo</groupId>
-        <artifactId>accumulo-minicluster</artifactId>
-        <version>${project.version}</version>
-      </dependency>
-
-      <!-- additional dependencies we need to provide -->
-      <dependency>
-        <groupId>log4j</groupId>
-        <artifactId>log4j</artifactId>
-        <version>1.2.16</version>
-      </dependency>
-      <dependency>
-        <groupId>commons-lang</groupId>
-        <artifactId>commons-lang</artifactId>
-        <version>2.4</version>
-      </dependency>
-      <dependency>
-        <groupId>commons-configuration</groupId>
-        <artifactId>commons-configuration</artifactId>
-        <version>1.5</version>
-      </dependency>
-      <dependency>
-        <groupId>commons-cli</groupId>
-        <artifactId>commons-cli</artifactId>
-        <version>1.2</version>
-        <scope>provided</scope>
-      </dependency>
-      <dependency>
-        <groupId>commons-io</groupId>
-        <artifactId>commons-io</artifactId>
-        <version>2.1</version>
-      </dependency>
-      <dependency>
-        <groupId>commons-collections</groupId>
-        <artifactId>commons-collections</artifactId>
-        <version>3.2</version>
-      </dependency>
-      <dependency>
-        <groupId>org.apache.thrift</groupId>
-        <artifactId>libthrift</artifactId>
-        <version>0.6.1</version>
-      </dependency>
-      <dependency>
-        <groupId>jline</groupId>
-        <artifactId>jline</artifactId>
-        <version>0.9.94</version>
-      </dependency>
-      <dependency>
-        <groupId>commons-logging</groupId>
-        <artifactId>commons-logging</artifactId>
-        <version>1.0.4</version>
-      </dependency>
-      <dependency>
-        <groupId>commons-logging</groupId>
-        <artifactId>commons-logging-api</artifactId>
-        <version>1.0.4</version>
-      </dependency>
-      <dependency>
-        <groupId>commons-codec</groupId>
-        <artifactId>commons-codec</artifactId>
-        <version>1.3</version>
-      </dependency>
-      <dependency>
-        <groupId>org.slf4j</groupId>
-        <artifactId>slf4j-api</artifactId>
-        <version>${slf4j.version}</version>
-      </dependency>
-      <dependency>
-        <groupId>org.slf4j</groupId>
-        <artifactId>slf4j-log4j12</artifactId>
-        <version>${slf4j.version}</version>
-      </dependency>
-      <dependency>
-        <groupId>org.apache.commons</groupId>
-        <artifactId>commons-jci-core</artifactId>
-        <version>1.0</version>
-      </dependency>
-      <dependency>
-        <groupId>org.apache.commons</groupId>
-        <artifactId>commons-jci-fam</artifactId>
-        <version>1.0</version>
-      </dependency>
-
-      <!-- Version management -->
-      <dependency>
-        <groupId>com.github.koraktor</groupId>
-        <artifactId>mavanagaiata</artifactId>
-        <version>0.6.1</version>
-      </dependency>
-    </dependencies>
-  </dependencyManagement>
-
-  <!-- dependencies inherited by all sub-modules -->
-  <dependencies>
-    <dependency>
-      <groupId>junit</groupId>
-      <artifactId>junit</artifactId>
-    </dependency>
-  </dependencies>
-
-  <scm>
-    <connection>scm:git:git://git.apache.org/accumulo.git</connection>
-    <developerConnection>scm:git:https://git-wip-us.apache.org/repos/asf/accumulo.git</developerConnection>
-    <url>https://git-wip-us.apache.org/repos/asf?p=accumulo.git</url>
-  </scm>
-
-  <ciManagement>
-    <url>https://builds.apache.org/view/A-F/view/Accumulo/</url>
-    <system>Apache Jenkins</system>
-  </ciManagement>
-  <url>http://accumulo.apache.org/</url>
-  <description>Apache Accumulo is a sorted, distributed key/value store based on Google's BigTable design. It is built on top of Apache Hadoop, Zookeeper, and Thrift. It features a few novel improvements on the BigTable design in the form of cell-level access labels and a server-side programming mechanism that can modify key/value pairs at various points in the data management process.</description>
-  <issueManagement>
-    <system>Apache's JIRA issue tracker</system>
-    <url>https://issues.apache.org/jira/browse/ACCUMULO</url>
-  </issueManagement>
-
-  <properties>
-    <targetJdk>1.6</targetJdk>
-    <!-- overwritten in profiles hadoop-1.0 or hadoop-2.0 -->
-    <hadoop.version>0.20.203.0</hadoop.version>
-    <!-- overwritten in profiles hadoop-1.0 or hadoop-2.0 -->
-    <slf4j.version>1.4.3</slf4j.version>
-    <zookeeper.version>3.3.1</zookeeper.version>
-  </properties>
-
->>>>>>> ed9811c8
 </project>