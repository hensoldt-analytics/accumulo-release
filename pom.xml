--- conflicted
+++ resolved
@@ -127,13 +127,8 @@
     <!-- surefire/failsafe plugin option -->
     <forkCount>1</forkCount>
     <!-- overwritten in hadoop profiles -->
-<<<<<<< HEAD
-    <hadoop.version>[2.7.0.2.3.0.0-600,2.7.0.2.4.0.0)</hadoop.version>
-    <htrace.version>3.0.4</htrace.version>
-=======
     <hadoop.version>2.2.0</hadoop.version>
     <htrace.version>3.1.0-incubating</htrace.version>
->>>>>>> 8f6558c9
     <httpclient.version>3.1</httpclient.version>
     <jetty.version>9.1.5.v20140505</jetty.version>
     <maven.compiler.source>1.7</maven.compiler.source>
