--- conflicted
+++ resolved
@@ -16,10 +16,9 @@
  */
 package org.apache.accumulo.monitor;
 
-import static com.google.common.base.Charsets.UTF_8;
+import static java.nio.charset.StandardCharsets.UTF_8;
 
 import java.net.InetAddress;
-import java.nio.charset.StandardCharsets;
 import java.util.ArrayList;
 import java.util.Collections;
 import java.util.HashMap;
@@ -386,11 +385,7 @@
       List<String> locks = zk.getChildren(path, null);
       if (locks != null && locks.size() > 0) {
         Collections.sort(locks);
-<<<<<<< HEAD
-        address = new ServerServices(new String(zk.getData(path + "/" + locks.get(0), null), StandardCharsets.UTF_8)).getAddress(Service.GC_CLIENT);
-=======
         address = new ServerServices(new String(zk.getData(path + "/" + locks.get(0), null), UTF_8)).getAddress(Service.GC_CLIENT);
->>>>>>> 9b20a9d4
         GCMonitorService.Client client = ThriftUtil.getClient(new GCMonitorService.Client.Factory(), address, config.getConfiguration());
         try {
           result = client.getStatus(Tracer.traceInfo(), SystemCredentials.get().toThrift(instance));
@@ -469,11 +464,7 @@
 
       String monitorAddress = HostAndPort.fromParts(hostname, server.getPort()).toString();
 
-<<<<<<< HEAD
-      ZooReaderWriter.getInstance().putPersistentData(ZooUtil.getRoot(instance) + Constants.ZMONITOR_HTTP_ADDR, monitorAddress.getBytes(StandardCharsets.UTF_8),
-=======
       ZooReaderWriter.getInstance().putPersistentData(ZooUtil.getRoot(instance) + Constants.ZMONITOR_HTTP_ADDR, monitorAddress.getBytes(UTF_8),
->>>>>>> 9b20a9d4
           NodeExistsPolicy.OVERWRITE);
       log.info("Set monitor address in zookeeper to " + monitorAddress);
     } catch (Exception ex) {
