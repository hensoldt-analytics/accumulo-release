/*
 * Licensed to the Apache Software Foundation (ASF) under one or more
 * contributor license agreements.  See the NOTICE file distributed with
 * this work for additional information regarding copyright ownership.
 * The ASF licenses this file to You under the Apache License, Version 2.0
 * (the "License"); you may not use this file except in compliance with
 * the License.  You may obtain a copy of the License at
 *
 *     http://www.apache.org/licenses/LICENSE-2.0
 *
 * Unless required by applicable law or agreed to in writing, software
 * distributed under the License is distributed on an "AS IS" BASIS,
 * WITHOUT WARRANTIES OR CONDITIONS OF ANY KIND, either express or implied.
 * See the License for the specific language governing permissions and
 * limitations under the License.
 */
package org.apache.accumulo.server.security;

import java.io.ByteArrayOutputStream;
import java.io.DataOutputStream;
import java.io.IOException;
import java.nio.charset.StandardCharsets;
import java.security.MessageDigest;
import java.security.NoSuchAlgorithmException;
import java.security.SecurityPermission;
import java.util.Map.Entry;

import org.apache.accumulo.core.Constants;
import org.apache.accumulo.core.client.Instance;
import org.apache.accumulo.core.client.security.tokens.AuthenticationToken;
import org.apache.accumulo.core.client.security.tokens.PasswordToken;
import org.apache.accumulo.core.conf.Property;
import org.apache.accumulo.core.security.Credentials;
import org.apache.accumulo.core.security.thrift.TCredentials;
import org.apache.accumulo.server.ServerConstants;
import org.apache.accumulo.server.client.HdfsZooInstance;
import org.apache.accumulo.server.conf.ServerConfiguration;
import org.apache.commons.codec.binary.Base64;
import org.apache.hadoop.io.Writable;

/**
 * Credentials for the system services.
 * 
 * @since 1.6.0
 */
public final class SystemCredentials extends Credentials {

  private static final SecurityPermission SYSTEM_CREDENTIALS_PERMISSION = new SecurityPermission("systemCredentialsPermission");

  private static SystemCredentials SYSTEM_CREDS = null;
  private static final String SYSTEM_PRINCIPAL = "!SYSTEM";

  private final TCredentials AS_THRIFT;

  SystemCredentials(Instance instance) {
    super(SYSTEM_PRINCIPAL, SystemToken.get(instance));
    AS_THRIFT = super.toThrift(instance);
  }

  public static SystemCredentials get() {
    SecurityManager sm = System.getSecurityManager();
    if (sm != null) {
      sm.checkPermission(SYSTEM_CREDENTIALS_PERMISSION);
    }
    if (SYSTEM_CREDS == null) {
      SYSTEM_CREDS = new SystemCredentials(HdfsZooInstance.getInstance());
    }
    return SYSTEM_CREDS;
  }

  @Override
  public TCredentials toThrift(Instance instance) {
    if (!AS_THRIFT.getInstanceId().equals(instance.getInstanceID()))
      throw new IllegalArgumentException("Unexpected instance used for " + SystemCredentials.class.getSimpleName() + ": " + instance.getInstanceID());
    return AS_THRIFT;
  }

  /**
   * An {@link AuthenticationToken} type for Accumulo servers for inter-server communication.
   * 
   * @since 1.6.0
   */
  public static final class SystemToken extends PasswordToken {

    /**
     * A Constructor for {@link Writable}.
     */
    public SystemToken() {}

    private SystemToken(byte[] systemPassword) {
      super(systemPassword);
    }

    private static SystemToken get(Instance instance) {
      byte[] instanceIdBytes = instance.getInstanceID().getBytes(Constants.UTF8);
      byte[] confChecksum;
      MessageDigest md;
      try {
        md = MessageDigest.getInstance(Constants.PW_HASH_ALGORITHM);
      } catch (NoSuchAlgorithmException e) {
        throw new RuntimeException("Failed to compute configuration checksum", e);
      }

      // seed the config with the version and instance id, so at least it's not empty
<<<<<<< HEAD
      md.update(ServerConstants.WIRE_VERSION.toString().getBytes(StandardCharsets.UTF_8));
      md.update(HdfsZooInstance.getInstance().getInstanceID().getBytes(StandardCharsets.UTF_8));
      
=======
      md.update(ServerConstants.WIRE_VERSION.toString().getBytes(Constants.UTF8));
      md.update(instanceIdBytes);

>>>>>>> 6ea1ead4
      for (Entry<String,String> entry : ServerConfiguration.getSiteConfiguration()) {
        // only include instance properties
        if (entry.getKey().startsWith(Property.INSTANCE_PREFIX.toString())) {
          md.update(entry.getKey().getBytes(StandardCharsets.UTF_8));
          md.update(entry.getValue().getBytes(StandardCharsets.UTF_8));
        }
      }
      confChecksum = md.digest();

      int wireVersion = ServerConstants.WIRE_VERSION;
<<<<<<< HEAD
      byte[] inst = HdfsZooInstance.getInstance().getInstanceID().getBytes(StandardCharsets.UTF_8);
      
      ByteArrayOutputStream bytes = new ByteArrayOutputStream(3 * (Integer.SIZE / Byte.SIZE) + inst.length + confChecksum.length);
=======

      ByteArrayOutputStream bytes = new ByteArrayOutputStream(3 * (Integer.SIZE / Byte.SIZE) + instanceIdBytes.length + confChecksum.length);
>>>>>>> 6ea1ead4
      DataOutputStream out = new DataOutputStream(bytes);
      try {
        out.write(wireVersion * -1);
        out.write(instanceIdBytes.length);
        out.write(instanceIdBytes);
        out.write(confChecksum.length);
        out.write(confChecksum);
      } catch (IOException e) {
        // this is impossible with ByteArrayOutputStream; crash hard if this happens
        throw new RuntimeException(e);
      }
      return new SystemToken(Base64.encodeBase64(bytes.toByteArray()));
    }
  }

}<|MERGE_RESOLUTION|>--- conflicted
+++ resolved
@@ -92,7 +92,7 @@
     }
 
     private static SystemToken get(Instance instance) {
-      byte[] instanceIdBytes = instance.getInstanceID().getBytes(Constants.UTF8);
+      byte[] instanceIdBytes = instance.getInstanceID().getBytes(StandardCharsets.UTF_8);
       byte[] confChecksum;
       MessageDigest md;
       try {
@@ -102,15 +102,9 @@
       }
 
       // seed the config with the version and instance id, so at least it's not empty
-<<<<<<< HEAD
       md.update(ServerConstants.WIRE_VERSION.toString().getBytes(StandardCharsets.UTF_8));
-      md.update(HdfsZooInstance.getInstance().getInstanceID().getBytes(StandardCharsets.UTF_8));
-      
-=======
-      md.update(ServerConstants.WIRE_VERSION.toString().getBytes(Constants.UTF8));
       md.update(instanceIdBytes);
 
->>>>>>> 6ea1ead4
       for (Entry<String,String> entry : ServerConfiguration.getSiteConfiguration()) {
         // only include instance properties
         if (entry.getKey().startsWith(Property.INSTANCE_PREFIX.toString())) {
@@ -121,14 +115,8 @@
       confChecksum = md.digest();
 
       int wireVersion = ServerConstants.WIRE_VERSION;
-<<<<<<< HEAD
-      byte[] inst = HdfsZooInstance.getInstance().getInstanceID().getBytes(StandardCharsets.UTF_8);
-      
-      ByteArrayOutputStream bytes = new ByteArrayOutputStream(3 * (Integer.SIZE / Byte.SIZE) + inst.length + confChecksum.length);
-=======
 
       ByteArrayOutputStream bytes = new ByteArrayOutputStream(3 * (Integer.SIZE / Byte.SIZE) + instanceIdBytes.length + confChecksum.length);
->>>>>>> 6ea1ead4
       DataOutputStream out = new DataOutputStream(bytes);
       try {
         out.write(wireVersion * -1);
