/*
 * Licensed to the Apache Software Foundation (ASF) under one or more
 * contributor license agreements.  See the NOTICE file distributed with
 * this work for additional information regarding copyright ownership.
 * The ASF licenses this file to You under the Apache License, Version 2.0
 * (the "License"); you may not use this file except in compliance with
 * the License.  You may obtain a copy of the License at
 *
 *     http://www.apache.org/licenses/LICENSE-2.0
 *
 * Unless required by applicable law or agreed to in writing, software
 * distributed under the License is distributed on an "AS IS" BASIS,
 * WITHOUT WARRANTIES OR CONDITIONS OF ANY KIND, either express or implied.
 * See the License for the specific language governing permissions and
 * limitations under the License.
 */
package org.apache.accumulo.tserver;

import static org.apache.accumulo.server.problems.ProblemType.TABLET_LOAD;

import java.io.FileNotFoundException;
import java.io.IOException;
import java.lang.management.ManagementFactory;
import java.net.UnknownHostException;
import java.nio.ByteBuffer;
import java.nio.charset.StandardCharsets;
import java.util.ArrayList;
import java.util.Arrays;
import java.util.Collection;
import java.util.Collections;
import java.util.Comparator;
import java.util.HashMap;
import java.util.HashSet;
import java.util.Iterator;
import java.util.List;
import java.util.Map;
import java.util.Map.Entry;
import java.util.Set;
import java.util.SortedMap;
import java.util.SortedSet;
import java.util.TimerTask;
import java.util.TreeMap;
import java.util.TreeSet;
import java.util.concurrent.BlockingDeque;
import java.util.concurrent.CancellationException;
import java.util.concurrent.ExecutionException;
import java.util.concurrent.LinkedBlockingDeque;
import java.util.concurrent.ThreadPoolExecutor;
import java.util.concurrent.TimeUnit;
import java.util.concurrent.TimeoutException;
import java.util.concurrent.atomic.AtomicInteger;
import java.util.concurrent.atomic.AtomicLong;

import javax.management.StandardMBean;

import org.apache.accumulo.core.Constants;
import org.apache.accumulo.core.client.AccumuloException;
import org.apache.accumulo.core.client.AccumuloSecurityException;
import org.apache.accumulo.core.client.Durability;
import org.apache.accumulo.core.client.Instance;
import org.apache.accumulo.core.client.impl.CompressedIterators;
import org.apache.accumulo.core.client.impl.CompressedIterators.IterConfig;
import org.apache.accumulo.core.client.impl.DurabilityImpl;
import org.apache.accumulo.core.client.impl.ScannerImpl;
import org.apache.accumulo.core.client.impl.Tables;
import org.apache.accumulo.core.client.impl.TabletType;
import org.apache.accumulo.core.client.impl.Translator;
import org.apache.accumulo.core.client.impl.Translator.TKeyExtentTranslator;
import org.apache.accumulo.core.client.impl.Translator.TRangeTranslator;
import org.apache.accumulo.core.client.impl.Translators;
import org.apache.accumulo.core.client.impl.thrift.SecurityErrorCode;
import org.apache.accumulo.core.client.impl.thrift.ThriftSecurityException;
import org.apache.accumulo.core.conf.AccumuloConfiguration;
import org.apache.accumulo.core.conf.Property;
import org.apache.accumulo.core.conf.SiteConfiguration;
import org.apache.accumulo.core.data.Column;
import org.apache.accumulo.core.data.ConstraintViolationSummary;
import org.apache.accumulo.core.data.Key;
import org.apache.accumulo.core.data.KeyExtent;
import org.apache.accumulo.core.data.Mutation;
import org.apache.accumulo.core.data.Range;
import org.apache.accumulo.core.data.Value;
import org.apache.accumulo.core.data.thrift.InitialMultiScan;
import org.apache.accumulo.core.data.thrift.InitialScan;
import org.apache.accumulo.core.data.thrift.IterInfo;
import org.apache.accumulo.core.data.thrift.MapFileInfo;
import org.apache.accumulo.core.data.thrift.MultiScanResult;
import org.apache.accumulo.core.data.thrift.ScanResult;
import org.apache.accumulo.core.data.thrift.TCMResult;
import org.apache.accumulo.core.data.thrift.TCMStatus;
import org.apache.accumulo.core.data.thrift.TColumn;
import org.apache.accumulo.core.data.thrift.TCondition;
import org.apache.accumulo.core.data.thrift.TConditionalMutation;
import org.apache.accumulo.core.data.thrift.TConditionalSession;
import org.apache.accumulo.core.data.thrift.TKeyExtent;
import org.apache.accumulo.core.data.thrift.TKeyValue;
import org.apache.accumulo.core.data.thrift.TMutation;
import org.apache.accumulo.core.data.thrift.TRange;
import org.apache.accumulo.core.data.thrift.UpdateErrors;
import org.apache.accumulo.core.iterators.IterationInterruptedException;
import org.apache.accumulo.core.master.thrift.Compacting;
import org.apache.accumulo.core.master.thrift.MasterClientService;
import org.apache.accumulo.core.master.thrift.TableInfo;
import org.apache.accumulo.core.master.thrift.TabletLoadState;
import org.apache.accumulo.core.master.thrift.TabletServerStatus;
import org.apache.accumulo.core.metadata.MetadataTable;
import org.apache.accumulo.core.metadata.RootTable;
import org.apache.accumulo.core.metadata.schema.MetadataSchema.TabletsSection;
import org.apache.accumulo.core.replication.ReplicationConstants;
import org.apache.accumulo.core.replication.thrift.ReplicationServicer;
import org.apache.accumulo.core.security.Authorizations;
import org.apache.accumulo.core.security.SecurityUtil;
import org.apache.accumulo.core.security.thrift.TCredentials;
import org.apache.accumulo.core.tabletserver.log.LogEntry;
import org.apache.accumulo.core.tabletserver.thrift.ActiveCompaction;
import org.apache.accumulo.core.tabletserver.thrift.ActiveScan;
import org.apache.accumulo.core.tabletserver.thrift.ConstraintViolationException;
import org.apache.accumulo.core.tabletserver.thrift.NoSuchScanIDException;
import org.apache.accumulo.core.tabletserver.thrift.NotServingTabletException;
import org.apache.accumulo.core.tabletserver.thrift.TDurability;
import org.apache.accumulo.core.tabletserver.thrift.TabletClientService;
import org.apache.accumulo.core.tabletserver.thrift.TabletClientService.Iface;
import org.apache.accumulo.core.tabletserver.thrift.TabletClientService.Processor;
import org.apache.accumulo.core.tabletserver.thrift.TabletStats;
import org.apache.accumulo.core.util.ByteBufferUtil;
import org.apache.accumulo.core.util.CachedConfiguration;
import org.apache.accumulo.core.util.ColumnFQ;
import org.apache.accumulo.core.util.Daemon;
import org.apache.accumulo.core.util.LoggingRunnable;
import org.apache.accumulo.core.util.MapCounter;
import org.apache.accumulo.core.util.Pair;
import org.apache.accumulo.core.util.ServerServices;
import org.apache.accumulo.core.util.ServerServices.Service;
import org.apache.accumulo.core.util.SimpleThreadPool;
import org.apache.accumulo.core.util.ThriftUtil;
import org.apache.accumulo.core.util.UtilWaitThread;
import org.apache.accumulo.core.zookeeper.ZooUtil;
import org.apache.accumulo.fate.zookeeper.IZooReaderWriter;
import org.apache.accumulo.fate.zookeeper.ZooLock.LockLossReason;
import org.apache.accumulo.fate.zookeeper.ZooLock.LockWatcher;
import org.apache.accumulo.fate.zookeeper.ZooUtil.NodeExistsPolicy;
import org.apache.accumulo.server.Accumulo;
import org.apache.accumulo.server.GarbageCollectionLogger;
import org.apache.accumulo.server.ServerConstants;
import org.apache.accumulo.server.ServerOpts;
import org.apache.accumulo.server.client.ClientServiceHandler;
import org.apache.accumulo.server.client.HdfsZooInstance;
import org.apache.accumulo.server.conf.ServerConfigurationFactory;
import org.apache.accumulo.server.conf.TableConfiguration;
import org.apache.accumulo.server.data.ServerMutation;
import org.apache.accumulo.server.fs.FileRef;
import org.apache.accumulo.server.fs.VolumeManager;
import org.apache.accumulo.server.fs.VolumeManager.FileType;
import org.apache.accumulo.server.fs.VolumeManagerImpl;
import org.apache.accumulo.server.fs.VolumeUtil;
import org.apache.accumulo.server.log.SortedLogState;
import org.apache.accumulo.server.master.recovery.RecoveryPath;
import org.apache.accumulo.server.master.state.Assignment;
import org.apache.accumulo.server.master.state.DistributedStoreException;
import org.apache.accumulo.server.master.state.TServerInstance;
import org.apache.accumulo.server.master.state.TabletLocationState;
import org.apache.accumulo.server.master.state.TabletLocationState.BadLocationStateException;
import org.apache.accumulo.server.master.state.TabletStateStore;
import org.apache.accumulo.server.master.state.ZooTabletStateStore;
import org.apache.accumulo.server.problems.ProblemReport;
import org.apache.accumulo.server.problems.ProblemReports;
import org.apache.accumulo.server.replication.ZooKeeperInitialization;
import org.apache.accumulo.server.security.AuditedSecurityOperation;
import org.apache.accumulo.server.security.SecurityOperation;
import org.apache.accumulo.server.security.SystemCredentials;
import org.apache.accumulo.server.util.FileSystemMonitor;
import org.apache.accumulo.server.util.Halt;
import org.apache.accumulo.server.util.MasterMetadataUtil;
import org.apache.accumulo.server.util.MetadataTableUtil;
import org.apache.accumulo.server.util.RpcWrapper;
import org.apache.accumulo.server.util.TServerUtils;
import org.apache.accumulo.server.util.TServerUtils.ServerAddress;
import org.apache.accumulo.server.util.time.RelativeTime;
import org.apache.accumulo.server.util.time.SimpleTimer;
import org.apache.accumulo.server.zookeeper.DistributedWorkQueue;
import org.apache.accumulo.server.zookeeper.TransactionWatcher;
import org.apache.accumulo.server.zookeeper.ZooCache;
import org.apache.accumulo.server.zookeeper.ZooLock;
import org.apache.accumulo.server.zookeeper.ZooReaderWriter;
import org.apache.accumulo.start.classloader.vfs.AccumuloVFSClassLoader;
import org.apache.accumulo.start.classloader.vfs.ContextManager;
import org.apache.accumulo.trace.instrument.Span;
import org.apache.accumulo.trace.instrument.Trace;
import org.apache.accumulo.trace.thrift.TInfo;
import org.apache.accumulo.tserver.RowLocks.RowLock;
import org.apache.accumulo.tserver.TabletServerResourceManager.TabletResourceManager;
import org.apache.accumulo.tserver.TabletStatsKeeper.Operation;
import org.apache.accumulo.tserver.compaction.MajorCompactionReason;
import org.apache.accumulo.tserver.data.ServerConditionalMutation;
import org.apache.accumulo.tserver.log.DfsLogger;
import org.apache.accumulo.tserver.log.LogSorter;
import org.apache.accumulo.tserver.log.MutationReceiver;
import org.apache.accumulo.tserver.log.TabletServerLogger;
import org.apache.accumulo.tserver.mastermessage.MasterMessage;
import org.apache.accumulo.tserver.mastermessage.SplitReportMessage;
import org.apache.accumulo.tserver.mastermessage.TabletStatusMessage;
import org.apache.accumulo.tserver.metrics.TabletServerMBean;
import org.apache.accumulo.tserver.metrics.TabletServerMBeanImpl;
import org.apache.accumulo.tserver.metrics.TabletServerMinCMetrics;
import org.apache.accumulo.tserver.metrics.TabletServerScanMetrics;
import org.apache.accumulo.tserver.metrics.TabletServerUpdateMetrics;
import org.apache.accumulo.tserver.replication.ReplicationServicerHandler;
import org.apache.accumulo.tserver.replication.ReplicationWorker;
import org.apache.accumulo.tserver.scan.LookupTask;
import org.apache.accumulo.tserver.scan.NextBatchTask;
import org.apache.accumulo.tserver.scan.ScanRunState;
import org.apache.accumulo.tserver.session.ConditionalSession;
import org.apache.accumulo.tserver.session.MultiScanSession;
import org.apache.accumulo.tserver.session.ScanSession;
import org.apache.accumulo.tserver.session.Session;
import org.apache.accumulo.tserver.session.SessionManager;
import org.apache.accumulo.tserver.session.UpdateSession;
import org.apache.accumulo.tserver.tablet.CommitSession;
import org.apache.accumulo.tserver.tablet.CompactionInfo;
import org.apache.accumulo.tserver.tablet.CompactionWatcher;
import org.apache.accumulo.tserver.tablet.Compactor;
import org.apache.accumulo.tserver.tablet.KVEntry;
import org.apache.accumulo.tserver.tablet.ScanBatch;
import org.apache.accumulo.tserver.tablet.Scanner;
import org.apache.accumulo.tserver.tablet.SplitInfo;
import org.apache.accumulo.tserver.tablet.Tablet;
import org.apache.accumulo.tserver.tablet.TabletClosedException;
import org.apache.commons.collections.map.LRUMap;
import org.apache.hadoop.fs.FSError;
import org.apache.hadoop.fs.FileSystem;
import org.apache.hadoop.fs.Path;
import org.apache.hadoop.io.Text;
import org.apache.log4j.Logger;
import org.apache.thrift.TException;
import org.apache.thrift.TProcessor;
import org.apache.thrift.TServiceClient;
import org.apache.thrift.server.TServer;
import org.apache.zookeeper.KeeperException;
import org.apache.zookeeper.KeeperException.NoNodeException;

import com.google.common.net.HostAndPort;

public class TabletServer implements Runnable {
  private static final Logger log = Logger.getLogger(TabletServer.class);
  private static final long MAX_TIME_TO_WAIT_FOR_SCAN_RESULT_MILLIS = 1000;
  private static final long RECENTLY_SPLIT_MILLIES = 60 * 1000;
  private static final long TIME_BETWEEN_GC_CHECKS = 5000;
<<<<<<< HEAD
  private static final Set<Column> EMPTY_COLUMNS = Collections.emptySet();
=======

  private TabletServerLogger logger;

  protected TabletServerMinCMetrics mincMetrics = new TabletServerMinCMetrics();

  private ServerConfiguration serverConfig;
  private LogSorter logSorter = null;

  public TabletServer(ServerConfiguration conf, VolumeManager fs) {
    super();
    this.serverConfig = conf;
    this.instance = conf.getInstance();
    this.fs = fs;
    this.logSorter = new LogSorter(instance, fs, getSystemConfiguration());
    SimpleTimer.getInstance().schedule(new Runnable() {
      @Override
      public void run() {
        synchronized (onlineTablets) {
          long now = System.currentTimeMillis();
          for (Tablet tablet : onlineTablets.values())
            try {
              tablet.updateRates(now);
            } catch (Exception ex) {
              log.error(ex, ex);
            }
        }
      }
    }, TIME_BETWEEN_GC_CHECKS, TIME_BETWEEN_GC_CHECKS);
  }

  private synchronized static void logGCInfo(AccumuloConfiguration conf) {
    long now = System.currentTimeMillis();

    List<GarbageCollectorMXBean> gcmBeans = ManagementFactory.getGarbageCollectorMXBeans();
    Runtime rt = Runtime.getRuntime();

    StringBuilder sb = new StringBuilder("gc");

    boolean sawChange = false;

    long maxIncreaseInCollectionTime = 0;

    for (GarbageCollectorMXBean gcBean : gcmBeans) {
      Long prevTime = prevGcTime.get(gcBean.getName());
      long pt = 0;
      if (prevTime != null) {
        pt = prevTime;
      }

      long time = gcBean.getCollectionTime();

      if (time - pt != 0) {
        sawChange = true;
      }

      long increaseInCollectionTime = time - pt;
      sb.append(String.format(" %s=%,.2f(+%,.2f) secs", gcBean.getName(), time / 1000.0, increaseInCollectionTime / 1000.0));
      maxIncreaseInCollectionTime = Math.max(increaseInCollectionTime, maxIncreaseInCollectionTime);
      prevGcTime.put(gcBean.getName(), time);
    }

    long mem = rt.freeMemory();
    if (maxIncreaseInCollectionTime == 0) {
      gcTimeIncreasedCount = 0;
    } else {
      gcTimeIncreasedCount++;
      if (gcTimeIncreasedCount > 3 && mem < rt.maxMemory() * 0.05) {
        log.warn("Running low on memory");
        gcTimeIncreasedCount = 0;
      }
    }

    if (mem > lastMemorySize) {
      sawChange = true;
    }

    String sign = "+";
    if (mem - lastMemorySize <= 0) {
      sign = "";
    }

    sb.append(String.format(" freemem=%,d(%s%,d) totalmem=%,d", mem, sign, (mem - lastMemorySize), rt.totalMemory()));

    if (sawChange) {
      log.debug(sb.toString());
    }

    final long keepAliveTimeout = conf.getTimeInMillis(Property.INSTANCE_ZK_TIMEOUT);
    if (lastMemoryCheckTime > 0 && lastMemoryCheckTime < now) {
      long diff = now - lastMemoryCheckTime;
      if (diff > keepAliveTimeout) {
        log.warn(String.format("GC pause checker not called in a timely fashion. Expected every %.1f seconds but was %.1f seconds since last check",
                    TIME_BETWEEN_GC_CHECKS / 1000., diff / 1000.));
      }
      lastMemoryCheckTime = now;
      return;
    }

    if (maxIncreaseInCollectionTime > keepAliveTimeout) {
      Halt.halt("Garbage collection may be interfering with lock keep-alive.  Halting.", -1);
    }

    lastMemorySize = mem;
    lastMemoryCheckTime = now;
  }

  private TabletStatsKeeper statsKeeper;

  private static class Session {
    long lastAccessTime;
    long startTime;
    String user;
    String client = TServerUtils.clientAddress.get();
    public boolean reserved;

    public void cleanup() {}
  }

  private static class SessionManager {

    SecureRandom random;
    Map<Long,Session> sessions;
    long maxIdle;

    SessionManager(AccumuloConfiguration conf) {
      random = new SecureRandom();
      sessions = new HashMap<Long,Session>();

      maxIdle = conf.getTimeInMillis(Property.TSERV_SESSION_MAXIDLE);

      Runnable r = new Runnable() {
        @Override
        public void run() {
          sweep(maxIdle);
        }
      };

      SimpleTimer.getInstance().schedule(r, 0, Math.max(maxIdle / 2, 1000));
    }

    synchronized long createSession(Session session, boolean reserve) {
      long sid = random.nextLong();

      while (sessions.containsKey(sid)) {
        sid = random.nextLong();
      }

      sessions.put(sid, session);

      session.reserved = reserve;

      session.startTime = session.lastAccessTime = System.currentTimeMillis();

      return sid;
    }

    long getMaxIdleTime() {
      return maxIdle;
    }

    /**
     * while a session is reserved, it cannot be canceled or removed
     */
    synchronized Session reserveSession(long sessionId) {
      Session session = sessions.get(sessionId);
      if (session != null) {
        if (session.reserved)
          throw new IllegalStateException();
        session.reserved = true;
      }

      return session;

    }

    synchronized Session reserveSession(long sessionId, boolean wait) {
      Session session = sessions.get(sessionId);
      if (session != null) {
        while (wait && session.reserved) {
          try {
            wait(1000);
          } catch (InterruptedException e) {
            throw new RuntimeException();
          }
        }

        if (session.reserved)
          throw new IllegalStateException();
        session.reserved = true;
      }

      return session;

    }

    synchronized void unreserveSession(Session session) {
      if (!session.reserved)
        throw new IllegalStateException();
      notifyAll();
      session.reserved = false;
      session.lastAccessTime = System.currentTimeMillis();
    }

    synchronized void unreserveSession(long sessionId) {
      Session session = getSession(sessionId);
      if (session != null)
        unreserveSession(session);
    }

    synchronized Session getSession(long sessionId) {
      Session session = sessions.get(sessionId);
      if (session != null)
        session.lastAccessTime = System.currentTimeMillis();
      return session;
    }

    Session removeSession(long sessionId) {
      return removeSession(sessionId, false);
    }

    Session removeSession(long sessionId, boolean unreserve) {
      Session session = null;
      synchronized (this) {
        session = sessions.remove(sessionId);
        if (unreserve && session != null)
          unreserveSession(session);
      }

      // do clean up out side of lock..
      if (session != null)
        session.cleanup();

      return session;
    }

    private void sweep(long maxIdle) {
      ArrayList<Session> sessionsToCleanup = new ArrayList<Session>();
      synchronized (this) {
        Iterator<Session> iter = sessions.values().iterator();
        while (iter.hasNext()) {
          Session session = iter.next();
          long idleTime = System.currentTimeMillis() - session.lastAccessTime;
          if (idleTime > maxIdle && !session.reserved) {
            iter.remove();
            sessionsToCleanup.add(session);
          }
        }
      }

      // do clean up outside of lock
      for (Session session : sessionsToCleanup) {
        session.cleanup();
      }
    }

    synchronized void removeIfNotAccessed(final long sessionId, long delay) {
      Session session = sessions.get(sessionId);
      if (session != null) {
        final long removeTime = session.lastAccessTime;
        TimerTask r = new TimerTask() {
          @Override
          public void run() {
            Session sessionToCleanup = null;
            synchronized (SessionManager.this) {
              Session session2 = sessions.get(sessionId);
              if (session2 != null && session2.lastAccessTime == removeTime && !session2.reserved) {
                sessions.remove(sessionId);
                sessionToCleanup = session2;
              }
            }

            // call clean up outside of lock
            if (sessionToCleanup != null)
              sessionToCleanup.cleanup();
          }
        };

        SimpleTimer.getInstance().schedule(r, delay);
      }
    }

    public synchronized Map<String,MapCounter<ScanRunState>> getActiveScansPerTable() {
      Map<String,MapCounter<ScanRunState>> counts = new HashMap<String,MapCounter<ScanRunState>>();
      for (Entry<Long,Session> entry : sessions.entrySet()) {

        Session session = entry.getValue();
        @SuppressWarnings("rawtypes")
        ScanTask nbt = null;
        String tableID = null;

        if (session instanceof ScanSession) {
          ScanSession ss = (ScanSession) session;
          nbt = ss.nextBatchTask;
          tableID = ss.extent.getTableId().toString();
        } else if (session instanceof MultiScanSession) {
          MultiScanSession mss = (MultiScanSession) session;
          nbt = mss.lookupTask;
          tableID = mss.threadPoolExtent.getTableId().toString();
        }

        if (nbt == null)
          continue;

        ScanRunState srs = nbt.getScanRunState();

        if (srs == ScanRunState.FINISHED)
          continue;

        MapCounter<ScanRunState> stateCounts = counts.get(tableID);
        if (stateCounts == null) {
          stateCounts = new MapCounter<ScanRunState>();
          counts.put(tableID, stateCounts);
        }

        stateCounts.increment(srs, 1);
      }

      return counts;
    }

    public synchronized List<ActiveScan> getActiveScans() {

      ArrayList<ActiveScan> activeScans = new ArrayList<ActiveScan>();

      long ct = System.currentTimeMillis();

      for (Entry<Long,Session> entry : sessions.entrySet()) {
        Session session = entry.getValue();
        if (session instanceof ScanSession) {
          ScanSession ss = (ScanSession) session;

          ScanState state = ScanState.RUNNING;

          ScanTask<ScanBatch> nbt = ss.nextBatchTask;
          if (nbt == null) {
            state = ScanState.IDLE;
          } else {
            switch (nbt.getScanRunState()) {
              case QUEUED:
                state = ScanState.QUEUED;
                break;
              case FINISHED:
                state = ScanState.IDLE;
                break;
              case RUNNING:
              default:
                /* do nothing */
                break;
            }
          }

          activeScans.add(new ActiveScan(ss.client, ss.user, ss.extent.getTableId().toString(), ct - ss.startTime, ct - ss.lastAccessTime, ScanType.SINGLE,
              state, ss.extent.toThrift(), Translator.translate(ss.columnSet, Translators.CT), ss.ssiList, ss.ssio, ss.auths.getAuthorizationsBB()));

        } else if (session instanceof MultiScanSession) {
          MultiScanSession mss = (MultiScanSession) session;

          ScanState state = ScanState.RUNNING;

          ScanTask<MultiScanResult> nbt = mss.lookupTask;
          if (nbt == null) {
            state = ScanState.IDLE;
          } else {
            switch (nbt.getScanRunState()) {
              case QUEUED:
                state = ScanState.QUEUED;
                break;
              case FINISHED:
                state = ScanState.IDLE;
                break;
              case RUNNING:
              default:
                /* do nothing */
                break;
            }
          }

          activeScans.add(new ActiveScan(mss.client, mss.user, mss.threadPoolExtent.getTableId().toString(), ct - mss.startTime, ct - mss.lastAccessTime,
              ScanType.BATCH, state, mss.threadPoolExtent.toThrift(), Translator.translate(mss.columnSet, Translators.CT), mss.ssiList, mss.ssio, mss.auths
                  .getAuthorizationsBB()));
        }
      }

      return activeScans;
    }
  }

  static class TservConstraintEnv implements Environment {

    private TCredentials credentials;
    private SecurityOperation security;
    private Authorizations auths;
    private KeyExtent ke;

    TservConstraintEnv(SecurityOperation secOp, TCredentials credentials) {
      this.security = secOp;
      this.credentials = credentials;
    }

    void setExtent(KeyExtent ke) {
      this.ke = ke;
    }

    @Override
    public KeyExtent getExtent() {
      return ke;
    }

    @Override
    public String getUser() {
      return credentials.getPrincipal();
    }

    @Override
    @Deprecated
    public Authorizations getAuthorizations() {
      if (auths == null)
        try {
          this.auths = security.getUserAuthorizations(credentials);
        } catch (ThriftSecurityException e) {
          throw new RuntimeException(e);
        }
      return auths;
    }

    @Override
    public AuthorizationContainer getAuthorizationsContainer() {
      return new AuthorizationContainer() {
        @Override
        public boolean contains(ByteSequence auth) {
          try {
            return security.userHasAuthorizations(credentials,
                Collections.<ByteBuffer> singletonList(ByteBuffer.wrap(auth.getBackingArray(), auth.offset(), auth.length())));
          } catch (ThriftSecurityException e) {
            throw new RuntimeException(e);
          }
        }
      };
    }
  }

  private abstract class ScanTask<T> implements RunnableFuture<T> {

    protected AtomicBoolean interruptFlag;
    protected ArrayBlockingQueue<Object> resultQueue;
    protected AtomicInteger state;
    protected AtomicReference<ScanRunState> runState;

    private static final int INITIAL = 1;
    private static final int ADDED = 2;
    private static final int CANCELED = 3;

    ScanTask() {
      interruptFlag = new AtomicBoolean(false);
      runState = new AtomicReference<ScanRunState>(ScanRunState.QUEUED);
      state = new AtomicInteger(INITIAL);
      resultQueue = new ArrayBlockingQueue<Object>(1);
    }

    protected void addResult(Object o) {
      if (state.compareAndSet(INITIAL, ADDED))
        resultQueue.add(o);
      else if (state.get() == ADDED)
        throw new IllegalStateException("Tried to add more than one result");
    }

    @Override
    public boolean cancel(boolean mayInterruptIfRunning) {
      if (!mayInterruptIfRunning)
        throw new IllegalArgumentException("Cancel will always attempt to interupt running next batch task");

      if (state.get() == CANCELED)
        return true;

      if (state.compareAndSet(INITIAL, CANCELED)) {
        interruptFlag.set(true);
        resultQueue = null;
        return true;
      }

      return false;
    }

    @Override
    public T get() throws InterruptedException, ExecutionException {
      throw new UnsupportedOperationException();
    }

    @SuppressWarnings("unchecked")
    @Override
    public T get(long timeout, TimeUnit unit) throws InterruptedException, ExecutionException, TimeoutException {

      ArrayBlockingQueue<Object> localRQ = resultQueue;

      if (state.get() == CANCELED)
        throw new CancellationException();

      if (localRQ == null && state.get() == ADDED)
        throw new IllegalStateException("Tried to get result twice");

      Object r = localRQ.poll(timeout, unit);

      // could have been canceled while waiting
      if (state.get() == CANCELED) {
        if (r != null)
          throw new IllegalStateException("Nothing should have been added when in canceled state");

        throw new CancellationException();
      }

      if (r == null)
        throw new TimeoutException();

      // make this method stop working now that something is being
      // returned
      resultQueue = null;

      if (r instanceof Throwable)
        throw new ExecutionException((Throwable) r);

      return (T) r;
    }

    @Override
    public boolean isCancelled() {
      return state.get() == CANCELED;
    }

    @Override
    public boolean isDone() {
      return runState.get().equals(ScanRunState.FINISHED);
    }

    public ScanRunState getScanRunState() {
      return runState.get();
    }

  }

  private static class ConditionalSession extends Session {
    public TCredentials credentials;
    public Authorizations auths;
    public String tableId;
    public AtomicBoolean interruptFlag;
>>>>>>> d65e0e32

  private final GarbageCollectionLogger gcLogger = new GarbageCollectionLogger();
  private final TransactionWatcher watcher = new TransactionWatcher();
  private final ZooCache masterLockCache = new ZooCache();

  private final TabletServerLogger logger;

  private final TabletServerMinCMetrics mincMetrics = new TabletServerMinCMetrics();
  public TabletServerMinCMetrics getMinCMetrics() {
    return mincMetrics;
  }

  private final ServerConfigurationFactory serverConfig;
  private final LogSorter logSorter;
  private ReplicationWorker replWorker = null;
  private final TabletStatsKeeper statsKeeper;
  private final AtomicInteger logIdGenerator = new AtomicInteger();

  private final AtomicLong flushCounter = new AtomicLong(0);
  private final AtomicLong syncCounter = new AtomicLong(0);
  
  private final VolumeManager fs;
  public Instance getInstance() {
    return serverConfig.getInstance();
  }

  private final SortedMap<KeyExtent,Tablet> onlineTablets = Collections.synchronizedSortedMap(new TreeMap<KeyExtent,Tablet>());
  private final SortedSet<KeyExtent> unopenedTablets = Collections.synchronizedSortedSet(new TreeSet<KeyExtent>());
  private final SortedSet<KeyExtent> openingTablets = Collections.synchronizedSortedSet(new TreeSet<KeyExtent>());
  @SuppressWarnings("unchecked")
  private final Map<KeyExtent,Long> recentlyUnloadedCache = Collections.synchronizedMap(new LRUMap(1000));

  private final TabletServerResourceManager resourceManager;
  private final SecurityOperation security;

  private final BlockingDeque<MasterMessage> masterMessages = new LinkedBlockingDeque<MasterMessage>();

  private Thread majorCompactorThread;

  private HostAndPort replicationAddress;
  private HostAndPort clientAddress;

  private volatile boolean serverStopRequested = false;
  private volatile boolean majorCompactorDisabled = false;
  private volatile boolean shutdownComplete = false;

  private ZooLock tabletServerLock;

  private TServer server;
  private TServer replServer;

  private DistributedWorkQueue bulkFailedCopyQ;

  private String lockID;

  public static final AtomicLong seekCount = new AtomicLong(0);

  private final AtomicLong totalMinorCompactions = new AtomicLong(0);

  public TabletServer(ServerConfigurationFactory conf, VolumeManager fs) {
    super();
    this.serverConfig = conf;
    this.fs = fs;
    AccumuloConfiguration aconf = getConfiguration();
    Instance instance = getInstance();
    this.sessionManager = new SessionManager(aconf);
    this.logSorter = new LogSorter(instance, fs, aconf);
    this.replWorker = new ReplicationWorker(instance, fs, aconf);
    this.statsKeeper = new TabletStatsKeeper();
    SimpleTimer.getInstance(aconf).schedule(new Runnable() {
      @Override
      public void run() {
        synchronized (onlineTablets) {
          long now = System.currentTimeMillis();
          for (Tablet tablet : onlineTablets.values())
            try {
              tablet.updateRates(now);
            } catch (Exception ex) {
              log.error(ex, ex);
            }
        }
      }
    }, 5000, 5000);

    security = AuditedSecurityOperation.getInstance();

    long walogMaxSize = getConfiguration().getMemoryInBytes(Property.TSERV_WALOG_MAX_SIZE);
    long minBlockSize = CachedConfiguration.getInstance().getLong("dfs.namenode.fs-limits.min-block-size", 0);
    if (minBlockSize != 0 && minBlockSize > walogMaxSize)
      throw new RuntimeException("Unable to start TabletServer. Logger is set to use blocksize " + walogMaxSize + " but hdfs minimum block size is "
          + minBlockSize + ". Either increase the " + Property.TSERV_WALOG_MAX_SIZE + " or decrease dfs.namenode.fs-limits.min-block-size in hdfs-site.xml.");
    logger = new TabletServerLogger(this, walogMaxSize, syncCounter, flushCounter);
    this.resourceManager = new TabletServerResourceManager(getInstance(), fs);
  }

  public AccumuloConfiguration getConfiguration() {
    return serverConfig.getConfiguration();
  }

  private final SessionManager sessionManager;

  private final TabletServerUpdateMetrics updateMetrics = new TabletServerUpdateMetrics();

  private final TabletServerScanMetrics scanMetrics = new TabletServerScanMetrics();

  private final WriteTracker writeTracker = new WriteTracker();

  private final RowLocks rowLocks = new RowLocks();
  
  private final AtomicLong totalQueuedMutationSize = new AtomicLong(0);

  private class ThriftClientHandler extends ClientServiceHandler implements TabletClientService.Iface {

    ThriftClientHandler() {
      super(getInstance(), watcher, fs);
      log.debug(ThriftClientHandler.class.getName() + " created");
      // Register the metrics MBean
      try {
        updateMetrics.register();
        scanMetrics.register();
      } catch (Exception e) {
        log.error("Exception registering MBean with MBean Server", e);
      }
    }

    @Override
    public List<TKeyExtent> bulkImport(TInfo tinfo, TCredentials credentials, long tid, Map<TKeyExtent,Map<String,MapFileInfo>> files, boolean setTime)
        throws ThriftSecurityException {

      if (!security.canPerformSystemActions(credentials))
        throw new ThriftSecurityException(credentials.getPrincipal(), SecurityErrorCode.PERMISSION_DENIED);

      List<TKeyExtent> failures = new ArrayList<TKeyExtent>();

      for (Entry<TKeyExtent,Map<String,MapFileInfo>> entry : files.entrySet()) {
        TKeyExtent tke = entry.getKey();
        Map<String,MapFileInfo> fileMap = entry.getValue();
        Map<FileRef,MapFileInfo> fileRefMap = new HashMap<FileRef,MapFileInfo>();
        for (Entry<String,MapFileInfo> mapping : fileMap.entrySet()) {
          Path path = new Path(mapping.getKey());
          FileSystem ns = fs.getVolumeByPath(path).getFileSystem();
          path = ns.makeQualified(path);
          fileRefMap.put(new FileRef(path.toString(), path), mapping.getValue());
        }

        Tablet importTablet = onlineTablets.get(new KeyExtent(tke));

        if (importTablet == null) {
          failures.add(tke);
        } else {
          try {
            importTablet.importMapFiles(tid, fileRefMap, setTime);
          } catch (IOException ioe) {
            log.info("files " + fileMap.keySet() + " not imported to " + new KeyExtent(tke) + ": " + ioe.getMessage());
            failures.add(tke);
          }
        }
      }
      return failures;
    }

    @Override
    public InitialScan startScan(TInfo tinfo, TCredentials credentials, TKeyExtent textent, TRange range, List<TColumn> columns, int batchSize,
        List<IterInfo> ssiList, Map<String,Map<String,String>> ssio, List<ByteBuffer> authorizations, boolean waitForWrites, boolean isolated,
        long readaheadThreshold) throws NotServingTabletException, ThriftSecurityException, org.apache.accumulo.core.tabletserver.thrift.TooManyFilesException {

      String tableId = new String(textent.getTable(), StandardCharsets.UTF_8);
      if (!security.canScan(credentials, tableId, Tables.getNamespaceId(getInstance(), tableId), range, columns, ssiList, ssio, authorizations))
        throw new ThriftSecurityException(credentials.getPrincipal(), SecurityErrorCode.PERMISSION_DENIED);

      if (!security.userHasAuthorizations(credentials, authorizations))
        throw new ThriftSecurityException(credentials.getPrincipal(), SecurityErrorCode.BAD_AUTHORIZATIONS);

      final KeyExtent extent = new KeyExtent(textent);

      // wait for any writes that are in flight.. this done to ensure
      // consistency across client restarts... assume a client writes
      // to accumulo and dies while waiting for a confirmation from
      // accumulo... the client process restarts and tries to read
      // data from accumulo making the assumption that it will get
      // any writes previously made... however if the server side thread
      // processing the write from the dead client is still in progress,
      // the restarted client may not see the write unless we wait here.
      // this behavior is very important when the client is reading the
      // metadata
      if (waitForWrites)
        writeTracker.waitForWrites(TabletType.type(extent));

      Tablet tablet = onlineTablets.get(extent);
      if (tablet == null)
        throw new NotServingTabletException(textent);

      Set<Column> columnSet = new HashSet<Column>();
      for (TColumn tcolumn : columns) {
        columnSet.add(new Column(tcolumn));
      }
      final ScanSession scanSession = new ScanSession(credentials, extent, columnSet, ssiList, ssio, new Authorizations(authorizations), readaheadThreshold);
      scanSession.scanner = tablet.createScanner(new Range(range), batchSize, scanSession.columnSet, scanSession.auths, ssiList, ssio, isolated,
          scanSession.interruptFlag);

      long sid = sessionManager.createSession(scanSession, true);

      ScanResult scanResult;
      try {
        scanResult = continueScan(tinfo, sid, scanSession);
      } catch (NoSuchScanIDException e) {
        log.error("The impossible happened", e);
        throw new RuntimeException();
      } finally {
        sessionManager.unreserveSession(sid);
      }

      return new InitialScan(sid, scanResult);
    }

    @Override
    public ScanResult continueScan(TInfo tinfo, long scanID) throws NoSuchScanIDException, NotServingTabletException,
        org.apache.accumulo.core.tabletserver.thrift.TooManyFilesException {
      ScanSession scanSession = (ScanSession) sessionManager.reserveSession(scanID);
      if (scanSession == null) {
        throw new NoSuchScanIDException();
      }

      try {
        return continueScan(tinfo, scanID, scanSession);
      } finally {
        sessionManager.unreserveSession(scanSession);
      }
    }

    private ScanResult continueScan(TInfo tinfo, long scanID, ScanSession scanSession) throws NoSuchScanIDException, NotServingTabletException,
        org.apache.accumulo.core.tabletserver.thrift.TooManyFilesException {

      if (scanSession.nextBatchTask == null) {
        scanSession.nextBatchTask = new NextBatchTask(TabletServer.this, scanID, scanSession.interruptFlag);
        resourceManager.executeReadAhead(scanSession.extent, scanSession.nextBatchTask);
      }

      ScanBatch bresult;
      try {
        bresult = scanSession.nextBatchTask.get(MAX_TIME_TO_WAIT_FOR_SCAN_RESULT_MILLIS, TimeUnit.MILLISECONDS);
        scanSession.nextBatchTask = null;
      } catch (ExecutionException e) {
        sessionManager.removeSession(scanID);
        if (e.getCause() instanceof NotServingTabletException)
          throw (NotServingTabletException) e.getCause();
        else if (e.getCause() instanceof TooManyFilesException)
          throw new org.apache.accumulo.core.tabletserver.thrift.TooManyFilesException(scanSession.extent.toThrift());
        else
          throw new RuntimeException(e);
      } catch (CancellationException ce) {
        sessionManager.removeSession(scanID);
        Tablet tablet = onlineTablets.get(scanSession.extent);
        if (tablet == null || tablet.isClosed())
          throw new NotServingTabletException(scanSession.extent.toThrift());
        else
          throw new NoSuchScanIDException();
      } catch (TimeoutException e) {
        List<TKeyValue> param = Collections.emptyList();
        long timeout = TabletServer.this.getConfiguration().getTimeInMillis(Property.TSERV_CLIENT_TIMEOUT);
        sessionManager.removeIfNotAccessed(scanID, timeout);
        return new ScanResult(param, true);
      } catch (Throwable t) {
        sessionManager.removeSession(scanID);
        log.warn("Failed to get next batch", t);
        throw new RuntimeException(t);
      }

      ScanResult scanResult = new ScanResult(Key.compress(bresult.getResults()), bresult.isMore());

      scanSession.entriesReturned += scanResult.results.size();

      scanSession.batchCount++;

      if (scanResult.more && scanSession.batchCount > scanSession.readaheadThreshold) {
        // start reading next batch while current batch is transmitted
        // to client
        scanSession.nextBatchTask = new NextBatchTask(TabletServer.this, scanID, scanSession.interruptFlag);
        resourceManager.executeReadAhead(scanSession.extent, scanSession.nextBatchTask);
      }

      if (!scanResult.more)
        closeScan(tinfo, scanID);

      return scanResult;
    }

    @Override
    public void closeScan(TInfo tinfo, long scanID) {
      final ScanSession ss = (ScanSession) sessionManager.removeSession(scanID);
      if (ss != null) {
        long t2 = System.currentTimeMillis();

        log.debug(String.format("ScanSess tid %s %s %,d entries in %.2f secs, nbTimes = [%s] ", TServerUtils.clientAddress.get(), ss.extent.getTableId()
            .toString(), ss.entriesReturned, (t2 - ss.startTime) / 1000.0, ss.nbTimes.toString()));
        if (scanMetrics.isEnabled()) {
          scanMetrics.add(TabletServerScanMetrics.scan, t2 - ss.startTime);
          scanMetrics.add(TabletServerScanMetrics.resultSize, ss.entriesReturned);
        }
      }
    }

    @Override
    public InitialMultiScan startMultiScan(TInfo tinfo, TCredentials credentials, Map<TKeyExtent,List<TRange>> tbatch, List<TColumn> tcolumns,
        List<IterInfo> ssiList, Map<String,Map<String,String>> ssio, List<ByteBuffer> authorizations, boolean waitForWrites) throws ThriftSecurityException {
      // find all of the tables that need to be scanned
      final HashSet<String> tables = new HashSet<String>();
      for (TKeyExtent keyExtent : tbatch.keySet()) {
        tables.add(new String(keyExtent.getTable(), StandardCharsets.UTF_8));
      }

      if (tables.size() != 1)
        throw new IllegalArgumentException("Cannot batch scan over multiple tables");

      // check if user has permission to the tables
      for (String tableId : tables)
        if (!security.canScan(credentials, tableId, Tables.getNamespaceId(getInstance(), tableId), tbatch, tcolumns, ssiList, ssio, authorizations))
          throw new ThriftSecurityException(credentials.getPrincipal(), SecurityErrorCode.PERMISSION_DENIED);

      try {
        if (!security.userHasAuthorizations(credentials, authorizations))
          throw new ThriftSecurityException(credentials.getPrincipal(), SecurityErrorCode.BAD_AUTHORIZATIONS);
      } catch (ThriftSecurityException tse) {
        log.error(tse, tse);
        throw tse;
      }
      Map<KeyExtent,List<Range>> batch = Translator.translate(tbatch, new TKeyExtentTranslator(), new Translator.ListTranslator<TRange,Range>(
          new TRangeTranslator()));

      // This is used to determine which thread pool to use
      KeyExtent threadPoolExtent = batch.keySet().iterator().next();

      if (waitForWrites)
        writeTracker.waitForWrites(TabletType.type(batch.keySet()));

      final MultiScanSession mss = new MultiScanSession(credentials, threadPoolExtent, batch, ssiList, ssio, new Authorizations(authorizations));

      mss.numTablets = batch.size();
      for (List<Range> ranges : batch.values()) {
        mss.numRanges += ranges.size();
      }

      for (TColumn tcolumn : tcolumns)
        mss.columnSet.add(new Column(tcolumn));

      long sid = sessionManager.createSession(mss, true);

      MultiScanResult result;
      try {
        result = continueMultiScan(tinfo, sid, mss);
      } catch (NoSuchScanIDException e) {
        log.error("the impossible happened", e);
        throw new RuntimeException("the impossible happened", e);
      } finally {
        sessionManager.unreserveSession(sid);
      }

      return new InitialMultiScan(sid, result);
    }

    @Override
    public MultiScanResult continueMultiScan(TInfo tinfo, long scanID) throws NoSuchScanIDException {

      MultiScanSession session = (MultiScanSession) sessionManager.reserveSession(scanID);

      if (session == null) {
        throw new NoSuchScanIDException();
      }

      try {
        return continueMultiScan(tinfo, scanID, session);
      } finally {
        sessionManager.unreserveSession(session);
      }
    }

    private MultiScanResult continueMultiScan(TInfo tinfo, long scanID, MultiScanSession session) throws NoSuchScanIDException {

      if (session.lookupTask == null) {
        session.lookupTask = new LookupTask(TabletServer.this, scanID);
        resourceManager.executeReadAhead(session.threadPoolExtent, session.lookupTask);
      }

      try {
        MultiScanResult scanResult = session.lookupTask.get(MAX_TIME_TO_WAIT_FOR_SCAN_RESULT_MILLIS, TimeUnit.MILLISECONDS);
        session.lookupTask = null;
        return scanResult;
      } catch (TimeoutException e1) {
        long timeout = TabletServer.this.getConfiguration().getTimeInMillis(Property.TSERV_CLIENT_TIMEOUT);
        sessionManager.removeIfNotAccessed(scanID, timeout);
        List<TKeyValue> results = Collections.emptyList();
        Map<TKeyExtent,List<TRange>> failures = Collections.emptyMap();
        List<TKeyExtent> fullScans = Collections.emptyList();
        return new MultiScanResult(results, failures, fullScans, null, null, false, true);
      } catch (Throwable t) {
        sessionManager.removeSession(scanID);
        log.warn("Failed to get multiscan result", t);
        throw new RuntimeException(t);
      }
    }

    @Override
    public void closeMultiScan(TInfo tinfo, long scanID) throws NoSuchScanIDException {
      MultiScanSession session = (MultiScanSession) sessionManager.removeSession(scanID);
      if (session == null) {
        throw new NoSuchScanIDException();
      }

      long t2 = System.currentTimeMillis();
      log.debug(String.format("MultiScanSess %s %,d entries in %.2f secs (lookup_time:%.2f secs tablets:%,d ranges:%,d) ", TServerUtils.clientAddress.get(),
          session.numEntries, (t2 - session.startTime) / 1000.0, session.totalLookupTime / 1000.0, session.numTablets, session.numRanges));
    }

    @Override
    public long startUpdate(TInfo tinfo, TCredentials credentials, TDurability tdurabilty) throws ThriftSecurityException {
      // Make sure user is real
      Durability durability = DurabilityImpl.fromThrift(tdurabilty);
      security.authenticateUser(credentials, credentials);
      if (updateMetrics.isEnabled())
        updateMetrics.add(TabletServerUpdateMetrics.permissionErrors, 0);

      UpdateSession us = new UpdateSession(new TservConstraintEnv(security, credentials), credentials, durability);
      long sid = sessionManager.createSession(us, false);
      return sid;
    }

    private void setUpdateTablet(UpdateSession us, KeyExtent keyExtent) {
      long t1 = System.currentTimeMillis();
      if (us.currentTablet != null && us.currentTablet.getExtent().equals(keyExtent))
        return;
      if (us.currentTablet == null && (us.failures.containsKey(keyExtent) || us.authFailures.containsKey(keyExtent))) {
        // if there were previous failures, then do not accept additional writes
        return;
      }

      try {
        // if user has no permission to write to this table, add it to
        // the failures list
        boolean sameTable = us.currentTablet != null && (us.currentTablet.getExtent().getTableId().equals(keyExtent.getTableId()));
        String tableId = keyExtent.getTableId().toString();
        if (sameTable || security.canWrite(us.getCredentials(), tableId, Tables.getNamespaceId(getInstance(), tableId))) {
          long t2 = System.currentTimeMillis();
          us.authTimes.addStat(t2 - t1);
          us.currentTablet = onlineTablets.get(keyExtent);
          if (us.currentTablet != null) {
            us.queuedMutations.put(us.currentTablet, new ArrayList<Mutation>());
          } else {
            // not serving tablet, so report all mutations as
            // failures
            us.failures.put(keyExtent, 0l);
            if (updateMetrics.isEnabled())
              updateMetrics.add(TabletServerUpdateMetrics.unknownTabletErrors, 0);
          }
        } else {
          log.warn("Denying access to table " + keyExtent.getTableId() + " for user " + us.getUser());
          long t2 = System.currentTimeMillis();
          us.authTimes.addStat(t2 - t1);
          us.currentTablet = null;
          us.authFailures.put(keyExtent, SecurityErrorCode.PERMISSION_DENIED);
          if (updateMetrics.isEnabled())
            updateMetrics.add(TabletServerUpdateMetrics.permissionErrors, 0);
          return;
        }
      } catch (ThriftSecurityException e) {
        log.error("Denying permission to check user " + us.getUser() + " with user " + e.getUser(), e);
        long t2 = System.currentTimeMillis();
        us.authTimes.addStat(t2 - t1);
        us.currentTablet = null;
        us.authFailures.put(keyExtent, e.getCode());
        if (updateMetrics.isEnabled())
          updateMetrics.add(TabletServerUpdateMetrics.permissionErrors, 0);
        return;
      }
    }

    @Override
    public void applyUpdates(TInfo tinfo, long updateID, TKeyExtent tkeyExtent, List<TMutation> tmutations) {
      UpdateSession us = (UpdateSession) sessionManager.reserveSession(updateID);
      if (us == null) {
        throw new RuntimeException("No Such SessionID");
      }

      try {
        KeyExtent keyExtent = new KeyExtent(tkeyExtent);
        setUpdateTablet(us, keyExtent);

        if (us.currentTablet != null) {
          long additionalMutationSize = 0;
          List<Mutation> mutations = us.queuedMutations.get(us.currentTablet);
          for (TMutation tmutation : tmutations) {
            Mutation mutation = new ServerMutation(tmutation);
            mutations.add(mutation);
            additionalMutationSize += mutation.numBytes();
          }
          us.queuedMutationSize += additionalMutationSize;
          long totalQueued = updateTotalQueuedMutationSize(additionalMutationSize);
          long total = TabletServer.this.getConfiguration().getMemoryInBytes(Property.TSERV_TOTAL_MUTATION_QUEUE_MAX);
          if (totalQueued > total) {
            flush(us);
          }
        }
      } finally {
        sessionManager.unreserveSession(us);
      }
    }

    private void flush(UpdateSession us) {

      int mutationCount = 0;
      Map<CommitSession,Mutations> sendables = new HashMap<CommitSession,Mutations>();
      Throwable error = null;

      long pt1 = System.currentTimeMillis();

      boolean containsMetadataTablet = false;
      for (Tablet tablet : us.queuedMutations.keySet())
        if (tablet.getExtent().isMeta())
          containsMetadataTablet = true;

      if (!containsMetadataTablet && us.queuedMutations.size() > 0)
        TabletServer.this.resourceManager.waitUntilCommitsAreEnabled();

      Span prep = Trace.start("prep");
      try {
        for (Entry<Tablet,? extends List<Mutation>> entry : us.queuedMutations.entrySet()) {

          Tablet tablet = entry.getKey();
          Durability tabletDurability = tablet.getDurability();
          List<Mutation> mutations = entry.getValue();
          if (mutations.size() > 0) {
            try {
              if (updateMetrics.isEnabled())
                updateMetrics.add(TabletServerUpdateMetrics.mutationArraySize, mutations.size());

              CommitSession commitSession = tablet.prepareMutationsForCommit(us.cenv, mutations);
              if (commitSession == null) {
                if (us.currentTablet == tablet) {
                  us.currentTablet = null;
                }
                us.failures.put(tablet.getExtent(), us.successfulCommits.get(tablet));
              } else {
                sendables.put(commitSession, new Mutations(DurabilityImpl.resolveDurabilty(us.durability, tabletDurability), mutations));
                mutationCount += mutations.size();
              }

            } catch (TConstraintViolationException e) {
              us.violations.add(e.getViolations());
              if (updateMetrics.isEnabled())
                updateMetrics.add(TabletServerUpdateMetrics.constraintViolations, 0);

              if (e.getNonViolators().size() > 0) {
                // only log and commit mutations if there were some
                // that did not violate constraints... this is what
                // prepareMutationsForCommit() expects
                sendables.put(e.getCommitSession(), new Mutations(DurabilityImpl.resolveDurabilty(us.durability, tabletDurability), e.getNonViolators()));
              }

              mutationCount += mutations.size();

            } catch (HoldTimeoutException t) {
              error = t;
              log.debug("Giving up on mutations due to a long memory hold time");
              break;
            } catch (Throwable t) {
              error = t;
              log.error("Unexpected error preparing for commit", error);
              break;
            }
          }
        }
      } finally {
        prep.stop();
      }

      long pt2 = System.currentTimeMillis();
      us.prepareTimes.addStat(pt2 - pt1);
      updateAvgPrepTime(pt2 - pt1, us.queuedMutations.size());

      if (error != null) {
        for (Entry<CommitSession,Mutations> e : sendables.entrySet()) {
          e.getKey().abortCommit(e.getValue().getMutations());
        }
        throw new RuntimeException(error);
      }
      try {
        Span wal = Trace.start("wal");
        try {
          while (true) {
            try {
              long t1 = System.currentTimeMillis();

              logger.logManyTablets(sendables);

              long t2 = System.currentTimeMillis();
              us.walogTimes.addStat(t2 - t1);
              updateWalogWriteTime((t2 - t1));
              break;
            } catch (IOException ex) {
              log.warn("logging mutations failed, retrying");
            } catch (FSError ex) { // happens when DFS is localFS
              log.warn("logging mutations failed, retrying");
            } catch (Throwable t) {
              log.error("Unknown exception logging mutations, counts for mutations in flight not decremented!", t);
              throw new RuntimeException(t);
            }
          }
        } finally {
          wal.stop();
        }

        Span commit = Trace.start("commit");
        try {
          long t1 = System.currentTimeMillis();
          for (Entry<CommitSession,Mutations> entry : sendables.entrySet()) {
            CommitSession commitSession = entry.getKey();
            List<Mutation> mutations = entry.getValue().getMutations();

            commitSession.commit(mutations);

            KeyExtent extent = commitSession.getExtent();

            if (us.currentTablet != null && extent == us.currentTablet.getExtent()) {
              // because constraint violations may filter out some
              // mutations, for proper accounting with the client code,
              // need to increment the count based on the original
              // number of mutations from the client NOT the filtered number
              us.successfulCommits.increment(us.currentTablet, us.queuedMutations.get(us.currentTablet).size());
            }
          }
          long t2 = System.currentTimeMillis();

          us.flushTime += (t2 - pt1);
          us.commitTimes.addStat(t2 - t1);

          updateAvgCommitTime(t2 - t1, sendables.size());
        } finally {
          commit.stop();
        }
      } finally {
        us.queuedMutations.clear();
        if (us.currentTablet != null) {
          us.queuedMutations.put(us.currentTablet, new ArrayList<Mutation>());
        }
        updateTotalQueuedMutationSize(-us.queuedMutationSize);
        us.queuedMutationSize = 0;
      }
      us.totalUpdates += mutationCount;
    }

    private void updateWalogWriteTime(long time) {
      if (updateMetrics.isEnabled())
        updateMetrics.add(TabletServerUpdateMetrics.waLogWriteTime, time);
    }

    private void updateAvgCommitTime(long time, int size) {
      if (updateMetrics.isEnabled())
        updateMetrics.add(TabletServerUpdateMetrics.commitTime, (long) ((time) / (double) size));
    }

    private void updateAvgPrepTime(long time, int size) {
      if (updateMetrics.isEnabled())
        updateMetrics.add(TabletServerUpdateMetrics.commitPrep, (long) ((time) / (double) size));
    }

    @Override
    public UpdateErrors closeUpdate(TInfo tinfo, long updateID) throws NoSuchScanIDException {
      final UpdateSession us = (UpdateSession) sessionManager.removeSession(updateID);
      if (us == null) {
        throw new NoSuchScanIDException();
      }

      // clients may or may not see data from an update session while
      // it is in progress, however when the update session is closed
      // want to ensure that reads wait for the write to finish
      long opid = writeTracker.startWrite(us.queuedMutations.keySet());

      try {
        flush(us);
      } finally {
        writeTracker.finishWrite(opid);
      }

      log.debug(String.format("UpSess %s %,d in %.3fs, at=[%s] ft=%.3fs(pt=%.3fs lt=%.3fs ct=%.3fs)", TServerUtils.clientAddress.get(), us.totalUpdates,
          (System.currentTimeMillis() - us.startTime) / 1000.0, us.authTimes.toString(), us.flushTime / 1000.0, us.prepareTimes.getSum() / 1000.0,
          us.walogTimes.getSum() / 1000.0, us.commitTimes.getSum() / 1000.0));
      if (us.failures.size() > 0) {
        Entry<KeyExtent,Long> first = us.failures.entrySet().iterator().next();
        log.debug(String.format("Failures: %d, first extent %s successful commits: %d", us.failures.size(), first.getKey().toString(), first.getValue()));
      }
      List<ConstraintViolationSummary> violations = us.violations.asList();
      if (violations.size() > 0) {
        ConstraintViolationSummary first = us.violations.asList().iterator().next();
        log.debug(String.format("Violations: %d, first %s occurs %d", violations.size(), first.violationDescription, first.numberOfViolatingMutations));
      }
      if (us.authFailures.size() > 0) {
        KeyExtent first = us.authFailures.keySet().iterator().next();
        log.debug(String.format("Authentication Failures: %d, first %s", us.authFailures.size(), first.toString()));
      }

      return new UpdateErrors(Translator.translate(us.failures, Translators.KET), Translator.translate(violations, Translators.CVST), Translator.translate(
          us.authFailures, Translators.KET));
    }

    @Override
    public void update(TInfo tinfo, TCredentials credentials, TKeyExtent tkeyExtent, TMutation tmutation, TDurability tdurability) throws NotServingTabletException,
        ConstraintViolationException, ThriftSecurityException {

      final String tableId = new String(tkeyExtent.getTable(), StandardCharsets.UTF_8);
      if (!security.canWrite(credentials, tableId, Tables.getNamespaceId(getInstance(), tableId)))
        throw new ThriftSecurityException(credentials.getPrincipal(), SecurityErrorCode.PERMISSION_DENIED);
      final KeyExtent keyExtent = new KeyExtent(tkeyExtent);
      final Tablet tablet = onlineTablets.get(new KeyExtent(keyExtent));
      if (tablet == null) {
        throw new NotServingTabletException(tkeyExtent);
      }
      Durability tabletDurability = tablet.getDurability();

      if (!keyExtent.isMeta())
        TabletServer.this.resourceManager.waitUntilCommitsAreEnabled();

      final long opid = writeTracker.startWrite(TabletType.type(keyExtent));

      try {
        final Mutation mutation = new ServerMutation(tmutation);
        final List<Mutation> mutations = Collections.singletonList(mutation);

        final Span prep = Trace.start("prep");
        CommitSession cs;
        try {
          cs = tablet.prepareMutationsForCommit(new TservConstraintEnv(security, credentials), mutations);
        } finally {
          prep.stop();
        }
        if (cs == null) {
          throw new NotServingTabletException(tkeyExtent);
        }

        while (true) {
          try {
            final Span wal = Trace.start("wal");
            try {
              logger.log(cs, cs.getWALogSeq(), mutation, DurabilityImpl.resolveDurabilty(DurabilityImpl.fromThrift(tdurability), tabletDurability));
            } finally {
              wal.stop();
            }
            break;
          } catch (IOException ex) {
            log.warn(ex, ex);
          }
        }

        final Span commit = Trace.start("commit");
        try {
          cs.commit(mutations);
        } finally {
          commit.stop();
        }
      } catch (TConstraintViolationException e) {
        throw new ConstraintViolationException(Translator.translate(e.getViolations().asList(), Translators.CVST));
      } finally {
        writeTracker.finishWrite(opid);
      }
    }

    private void checkConditions(Map<KeyExtent,List<ServerConditionalMutation>> updates, ArrayList<TCMResult> results, ConditionalSession cs,
        List<String> symbols) throws IOException {
      Iterator<Entry<KeyExtent,List<ServerConditionalMutation>>> iter = updates.entrySet().iterator();

      final CompressedIterators compressedIters = new CompressedIterators(symbols);

      while (iter.hasNext()) {
        final Entry<KeyExtent,List<ServerConditionalMutation>> entry = iter.next();
        final Tablet tablet = onlineTablets.get(entry.getKey());

        if (tablet == null || tablet.isClosed()) {
          for (ServerConditionalMutation scm : entry.getValue())
            results.add(new TCMResult(scm.getID(), TCMStatus.IGNORED));
          iter.remove();
        } else {
          final List<ServerConditionalMutation> okMutations = new ArrayList<ServerConditionalMutation>(entry.getValue().size());

          for (ServerConditionalMutation scm : entry.getValue()) {
            if (checkCondition(results, cs, compressedIters, tablet, scm))
              okMutations.add(scm);
          }

          entry.setValue(okMutations);
        }

      }
    }

    private boolean checkCondition(ArrayList<TCMResult> results, ConditionalSession cs, CompressedIterators compressedIters, Tablet tablet,
        ServerConditionalMutation scm) throws IOException {
      boolean add = true;

      for (TCondition tc : scm.getConditions()) {

        Range range;
        if (tc.hasTimestamp)
          range = Range.exact(new Text(scm.getRow()), new Text(tc.getCf()), new Text(tc.getCq()), new Text(tc.getCv()), tc.getTs());
        else
          range = Range.exact(new Text(scm.getRow()), new Text(tc.getCf()), new Text(tc.getCq()), new Text(tc.getCv()));

        IterConfig ic = compressedIters.decompress(tc.iterators);

        Scanner scanner = tablet.createScanner(range, 1, EMPTY_COLUMNS, cs.auths, ic.ssiList, ic.ssio, false, cs.interruptFlag);

        try {
          ScanBatch batch = scanner.read();

          Value val = null;

          for (KVEntry entry2 : batch.getResults()) {
            val = entry2.getValue();
            break;
          }

          if ((val == null ^ tc.getVal() == null) || (val != null && !Arrays.equals(tc.getVal(), val.get()))) {
            results.add(new TCMResult(scm.getID(), TCMStatus.REJECTED));
            add = false;
            break;
          }

        } catch (TabletClosedException e) {
          results.add(new TCMResult(scm.getID(), TCMStatus.IGNORED));
          add = false;
          break;
        } catch (IterationInterruptedException iie) {
          results.add(new TCMResult(scm.getID(), TCMStatus.IGNORED));
          add = false;
          break;
        } catch (TooManyFilesException tmfe) {
          results.add(new TCMResult(scm.getID(), TCMStatus.IGNORED));
          add = false;
          break;
        }
      }
      return add;
    }

    private void writeConditionalMutations(Map<KeyExtent,List<ServerConditionalMutation>> updates, ArrayList<TCMResult> results, ConditionalSession sess) {
      Set<Entry<KeyExtent,List<ServerConditionalMutation>>> es = updates.entrySet();

      Map<CommitSession,Mutations> sendables = new HashMap<CommitSession,Mutations>();

      boolean sessionCanceled = sess.interruptFlag.get();

      Span prepSpan = Trace.start("prep");
      try {
        long t1 = System.currentTimeMillis();
        for (Entry<KeyExtent,List<ServerConditionalMutation>> entry : es) {
          Tablet tablet = onlineTablets.get(entry.getKey());
          Durability tabletDurability = tablet.getDurability();
          if (tablet == null || tablet.isClosed() || sessionCanceled) {
            for (ServerConditionalMutation scm : entry.getValue())
              results.add(new TCMResult(scm.getID(), TCMStatus.IGNORED));
          } else {
            try {

              @SuppressWarnings("unchecked")
              List<Mutation> mutations = (List<Mutation>) (List<? extends Mutation>) entry.getValue();
              if (mutations.size() > 0) {

                CommitSession cs = tablet.prepareMutationsForCommit(new TservConstraintEnv(security, sess.credentials), mutations);

                if (cs == null) {
                  for (ServerConditionalMutation scm : entry.getValue())
                    results.add(new TCMResult(scm.getID(), TCMStatus.IGNORED));
                } else {
                  for (ServerConditionalMutation scm : entry.getValue())
                    results.add(new TCMResult(scm.getID(), TCMStatus.ACCEPTED));
                  sendables.put(cs, new Mutations(DurabilityImpl.resolveDurabilty(sess.durability, tabletDurability), mutations));
                }
              }
            } catch (TConstraintViolationException e) {
              if (e.getNonViolators().size() > 0) {
                sendables.put(e.getCommitSession(), new Mutations(DurabilityImpl.resolveDurabilty(sess.durability, tabletDurability), e.getNonViolators()));
                for (Mutation m : e.getNonViolators())
                  results.add(new TCMResult(((ServerConditionalMutation) m).getID(), TCMStatus.ACCEPTED));
              }

              for (Mutation m : e.getViolators())
                results.add(new TCMResult(((ServerConditionalMutation) m).getID(), TCMStatus.VIOLATED));
            }
          }
        }

        long t2 = System.currentTimeMillis();
        updateAvgPrepTime(t2 - t1, es.size());
      } finally {
        prepSpan.stop();
      }

      Span walSpan = Trace.start("wal");
      try {
        while (true && sendables.size() > 0) {
          try {
            long t1 = System.currentTimeMillis();
            logger.logManyTablets(sendables);
            long t2 = System.currentTimeMillis();
            updateWalogWriteTime(t2 - t1);
            break;
          } catch (IOException ex) {
            log.warn("logging mutations failed, retrying");
          } catch (FSError ex) { // happens when DFS is localFS
            log.warn("logging mutations failed, retrying");
          } catch (Throwable t) {
            log.error("Unknown exception logging mutations, counts for mutations in flight not decremented!", t);
            throw new RuntimeException(t);
          }
        }
      } finally {
        walSpan.stop();
      }

      Span commitSpan = Trace.start("commit");
      try {
        long t1 = System.currentTimeMillis();
        for (Entry<CommitSession,Mutations> entry : sendables.entrySet()) {
          CommitSession commitSession = entry.getKey();
          List<Mutation> mutations = entry.getValue().getMutations();

          commitSession.commit(mutations);
        }
        long t2 = System.currentTimeMillis();
        updateAvgCommitTime(t2 - t1, sendables.size());
      } finally {
        commitSpan.stop();
      }

    }

    private Map<KeyExtent,List<ServerConditionalMutation>> conditionalUpdate(ConditionalSession cs, Map<KeyExtent,List<ServerConditionalMutation>> updates,
        ArrayList<TCMResult> results, List<String> symbols) throws IOException {
      // sort each list of mutations, this is done to avoid deadlock and doing seeks in order is more efficient and detect duplicate rows.
      ConditionalMutationSet.sortConditionalMutations(updates);

      Map<KeyExtent,List<ServerConditionalMutation>> deferred = new HashMap<KeyExtent,List<ServerConditionalMutation>>();

      // can not process two mutations for the same row, because one will not see what the other writes
      ConditionalMutationSet.deferDuplicatesRows(updates, deferred);

      // get as many locks as possible w/o blocking... defer any rows that are locked
      List<RowLock> locks = rowLocks.acquireRowlocks(updates, deferred);
      try {
        Span checkSpan = Trace.start("Check conditions");
        try {
          checkConditions(updates, results, cs, symbols);
        } finally {
          checkSpan.stop();
        }

        Span updateSpan = Trace.start("apply conditional mutations");
        try {
          writeConditionalMutations(updates, results, cs);
        } finally {
          updateSpan.stop();
        }
      } finally {
        rowLocks.releaseRowLocks(locks);
      }
      return deferred;
    }

    @Override
    public TConditionalSession startConditionalUpdate(TInfo tinfo, TCredentials credentials, List<ByteBuffer> authorizations, String tableId, TDurability tdurabilty)
        throws ThriftSecurityException, TException {

      Authorizations userauths = null;
      if (!security.canConditionallyUpdate(credentials, tableId, Tables.getNamespaceId(getInstance(), tableId), authorizations))
        throw new ThriftSecurityException(credentials.getPrincipal(), SecurityErrorCode.PERMISSION_DENIED);

      userauths = security.getUserAuthorizations(credentials);
      for (ByteBuffer auth : authorizations)
        if (!userauths.contains(ByteBufferUtil.toBytes(auth)))
          throw new ThriftSecurityException(credentials.getPrincipal(), SecurityErrorCode.BAD_AUTHORIZATIONS);

      ConditionalSession cs = new ConditionalSession(credentials, new Authorizations(authorizations), tableId, DurabilityImpl.fromThrift(tdurabilty));

      long sid = sessionManager.createSession(cs, false);
      return new TConditionalSession(sid, lockID, sessionManager.getMaxIdleTime());
    }

    @Override
    public List<TCMResult> conditionalUpdate(TInfo tinfo, long sessID, Map<TKeyExtent,List<TConditionalMutation>> mutations, List<String> symbols)
        throws NoSuchScanIDException, TException {

      ConditionalSession cs = (ConditionalSession) sessionManager.reserveSession(sessID);

      if (cs == null || cs.interruptFlag.get())
        throw new NoSuchScanIDException();

      if (!cs.tableId.equals(MetadataTable.ID) && !cs.tableId.equals(RootTable.ID))
        TabletServer.this.resourceManager.waitUntilCommitsAreEnabled();

      Text tid = new Text(cs.tableId);
      long opid = writeTracker.startWrite(TabletType.type(new KeyExtent(tid, null, null)));

      try {
        Map<KeyExtent,List<ServerConditionalMutation>> updates = Translator.translate(mutations, Translators.TKET,
            new Translator.ListTranslator<TConditionalMutation,ServerConditionalMutation>(ServerConditionalMutation.TCMT));

        for (KeyExtent ke : updates.keySet())
          if (!ke.getTableId().equals(tid))
            throw new IllegalArgumentException("Unexpected table id " + tid + " != " + ke.getTableId());

        ArrayList<TCMResult> results = new ArrayList<TCMResult>();

        Map<KeyExtent,List<ServerConditionalMutation>> deferred = conditionalUpdate(cs, updates, results, symbols);

        while (deferred.size() > 0) {
          deferred = conditionalUpdate(cs, deferred, results, symbols);
        }

        return results;
      } catch (IOException ioe) {
        throw new TException(ioe);
      } finally {
        writeTracker.finishWrite(opid);
        sessionManager.unreserveSession(sessID);
      }
    }

    @Override
    public void invalidateConditionalUpdate(TInfo tinfo, long sessID) throws TException {
      // this method should wait for any running conditional update to complete
      // after this method returns a conditional update should not be able to start

      ConditionalSession cs = (ConditionalSession) sessionManager.getSession(sessID);
      if (cs != null)
        cs.interruptFlag.set(true);

      cs = (ConditionalSession) sessionManager.reserveSession(sessID, true);
      if (cs != null)
        sessionManager.removeSession(sessID, true);
    }

    @Override
    public void closeConditionalUpdate(TInfo tinfo, long sessID) throws TException {
      sessionManager.removeSession(sessID, false);
    }

    @Override
    public void splitTablet(TInfo tinfo, TCredentials credentials, TKeyExtent tkeyExtent, ByteBuffer splitPoint) throws NotServingTabletException,
        ThriftSecurityException {

      String tableId = new String(ByteBufferUtil.toBytes(tkeyExtent.table));
      String namespaceId;
      try {
        namespaceId = Tables.getNamespaceId(getInstance(), tableId);
      } catch (IllegalArgumentException ex) {
        // table does not exist, try to educate the client
        throw new NotServingTabletException(tkeyExtent);
      }

      if (!security.canSplitTablet(credentials, tableId, namespaceId))
        throw new ThriftSecurityException(credentials.getPrincipal(), SecurityErrorCode.PERMISSION_DENIED);

      KeyExtent keyExtent = new KeyExtent(tkeyExtent);

      Tablet tablet = onlineTablets.get(keyExtent);
      if (tablet == null) {
        throw new NotServingTabletException(tkeyExtent);
      }

      if (keyExtent.getEndRow() == null || !keyExtent.getEndRow().equals(ByteBufferUtil.toText(splitPoint))) {
        try {
          if (TabletServer.this.splitTablet(tablet, ByteBufferUtil.toBytes(splitPoint)) == null) {
            throw new NotServingTabletException(tkeyExtent);
          }
        } catch (IOException e) {
          log.warn("Failed to split " + keyExtent, e);
          throw new RuntimeException(e);
        }
      }
    }

    @Override
    public TabletServerStatus getTabletServerStatus(TInfo tinfo, TCredentials credentials) throws ThriftSecurityException, TException {
      return getStats(sessionManager.getActiveScansPerTable());
    }

    @Override
    public List<TabletStats> getTabletStats(TInfo tinfo, TCredentials credentials, String tableId) throws ThriftSecurityException, TException {
      TreeMap<KeyExtent,Tablet> onlineTabletsCopy;
      synchronized (onlineTablets) {
        onlineTabletsCopy = new TreeMap<KeyExtent,Tablet>(onlineTablets);
      }
      List<TabletStats> result = new ArrayList<TabletStats>();
      Text text = new Text(tableId);
      KeyExtent start = new KeyExtent(text, new Text(), null);
      for (Entry<KeyExtent,Tablet> entry : onlineTabletsCopy.tailMap(start).entrySet()) {
        KeyExtent ke = entry.getKey();
        if (ke.getTableId().compareTo(text) == 0) {
          Tablet tablet = entry.getValue();
          TabletStats stats = tablet.getTabletStats();
          stats.extent = ke.toThrift();
          stats.ingestRate = tablet.ingestRate();
          stats.queryRate = tablet.queryRate();
          stats.splitCreationTime = tablet.getSplitCreationTime();
          stats.numEntries = tablet.getNumEntries();
          result.add(stats);
        }
      }
      return result;
    }

    private void checkPermission(TCredentials credentials, String lock, final String request) throws ThriftSecurityException {
      boolean fatal = false;
      try {
        log.debug("Got " + request + " message from user: " + credentials.getPrincipal());
        if (!security.canPerformSystemActions(credentials)) {
          log.warn("Got " + request + " message from user: " + credentials.getPrincipal());
          throw new ThriftSecurityException(credentials.getPrincipal(), SecurityErrorCode.PERMISSION_DENIED);
        }
      } catch (ThriftSecurityException e) {
        log.warn("Got " + request + " message from unauthenticatable user: " + e.getUser());
        if (SystemCredentials.get().getToken().getClass().getName().equals(credentials.getTokenClassName())) {
          log.fatal("Got message from a service with a mismatched configuration. Please ensure a compatible configuration.", e);
          fatal = true;
        }
        throw e;
      } finally {
        if (fatal) {
          Halt.halt(1, new Runnable() {
            @Override
            public void run() {
              gcLogger.logGCInfo(TabletServer.this.getConfiguration());
            }
          });
        }
      }

      if (tabletServerLock == null || !tabletServerLock.wasLockAcquired()) {
        log.warn("Got " + request + " message from master before lock acquired, ignoring...");
        throw new RuntimeException("Lock not acquired");
      }

      if (tabletServerLock != null && tabletServerLock.wasLockAcquired() && !tabletServerLock.isLocked()) {
        Halt.halt(1, new Runnable() {
          @Override
          public void run() {
            log.info("Tablet server no longer holds lock during checkPermission() : " + request + ", exiting");
            gcLogger.logGCInfo(TabletServer.this.getConfiguration());
          }
        });
      }

      if (lock != null) {
        ZooUtil.LockID lid = new ZooUtil.LockID(ZooUtil.getRoot(getInstance()) + Constants.ZMASTER_LOCK, lock);

        try {
          if (!ZooLock.isLockHeld(masterLockCache, lid)) {
            // maybe the cache is out of date and a new master holds the
            // lock?
            masterLockCache.clear();
            if (!ZooLock.isLockHeld(masterLockCache, lid)) {
              log.warn("Got " + request + " message from a master that does not hold the current lock " + lock);
              throw new RuntimeException("bad master lock");
            }
          }
        } catch (Exception e) {
          throw new RuntimeException("bad master lock", e);
        }
      }
    }

    @Override
    public void loadTablet(TInfo tinfo, TCredentials credentials, String lock, final TKeyExtent textent) {

      try {
        checkPermission(credentials, lock, "loadTablet");
      } catch (ThriftSecurityException e) {
        log.error(e, e);
        throw new RuntimeException(e);
      }

      final KeyExtent extent = new KeyExtent(textent);

      synchronized (unopenedTablets) {
        synchronized (openingTablets) {
          synchronized (onlineTablets) {

            // checking if this exact tablet is in any of the sets
            // below is not a strong enough check
            // when splits and fix splits occurring

            Set<KeyExtent> unopenedOverlapping = KeyExtent.findOverlapping(extent, unopenedTablets);
            Set<KeyExtent> openingOverlapping = KeyExtent.findOverlapping(extent, openingTablets);
            Set<KeyExtent> onlineOverlapping = KeyExtent.findOverlapping(extent, onlineTablets);

            Set<KeyExtent> all = new HashSet<KeyExtent>();
            all.addAll(unopenedOverlapping);
            all.addAll(openingOverlapping);
            all.addAll(onlineOverlapping);

            if (!all.isEmpty()) {

              // ignore any tablets that have recently split, for error logging
              for (KeyExtent e2 : onlineOverlapping) {
                Tablet tablet = onlineTablets.get(e2);
                if (System.currentTimeMillis() - tablet.getSplitCreationTime() < RECENTLY_SPLIT_MILLIES) {
                  all.remove(e2);
                }
              }

              // ignore self, for error logging
              all.remove(extent);

              if (all.size() > 0) {
                log.error("Tablet " + extent + " overlaps previously assigned " + unopenedOverlapping + " " + openingOverlapping + " " + onlineOverlapping
                    + " " + all);
              }
              return;
            }

            unopenedTablets.add(extent);
          }
        }
      }

      // add the assignment job to the appropriate queue
      log.info("Loading tablet " + extent);

      final Runnable ah = new LoggingRunnable(log, new AssignmentHandler(extent));
      // Root tablet assignment must take place immediately
      if (extent.isRootTablet()) {
        new Daemon("Root Tablet Assignment") {
          @Override
          public void run() {
            ah.run();
            if (onlineTablets.containsKey(extent)) {
              log.info("Root tablet loaded: " + extent);
            } else {
              log.info("Root tablet failed to load");
            }

          }
        }.start();
      } else {
        if (extent.isMeta()) {
          resourceManager.addMetaDataAssignment(ah);
        } else {
          resourceManager.addAssignment(ah);
        }
      }
    }

    @Override
    public void unloadTablet(TInfo tinfo, TCredentials credentials, String lock, TKeyExtent textent, boolean save) {
      try {
        checkPermission(credentials, lock, "unloadTablet");
      } catch (ThriftSecurityException e) {
        log.error(e, e);
        throw new RuntimeException(e);
      }

      KeyExtent extent = new KeyExtent(textent);

      resourceManager.addMigration(extent, new LoggingRunnable(log, new UnloadTabletHandler(extent, save)));
    }

    @Override
    public void flush(TInfo tinfo, TCredentials credentials, String lock, String tableId, ByteBuffer startRow, ByteBuffer endRow) {
      try {
        checkPermission(credentials, lock, "flush");
      } catch (ThriftSecurityException e) {
        log.error(e, e);
        throw new RuntimeException(e);
      }

      ArrayList<Tablet> tabletsToFlush = new ArrayList<Tablet>();

      KeyExtent ke = new KeyExtent(new Text(tableId), ByteBufferUtil.toText(endRow), ByteBufferUtil.toText(startRow));

      synchronized (onlineTablets) {
        for (Tablet tablet : onlineTablets.values())
          if (ke.overlaps(tablet.getExtent()))
            tabletsToFlush.add(tablet);
      }

      Long flushID = null;

      for (Tablet tablet : tabletsToFlush) {
        if (flushID == null) {
          // read the flush id once from zookeeper instead of reading
          // it for each tablet
          try {
            flushID = tablet.getFlushID();
          } catch (NoNodeException e) {
            // table was probably deleted
            log.info("Asked to flush table that has no flush id " + ke + " " + e.getMessage());
            return;
          }
        }
        tablet.flush(flushID);
      }
    }

    @Override
    public void flushTablet(TInfo tinfo, TCredentials credentials, String lock, TKeyExtent textent) throws TException {
      try {
        checkPermission(credentials, lock, "flushTablet");
      } catch (ThriftSecurityException e) {
        log.error(e, e);
        throw new RuntimeException(e);
      }

      Tablet tablet = onlineTablets.get(new KeyExtent(textent));
      if (tablet != null) {
        log.info("Flushing " + tablet.getExtent());
        try {
          tablet.flush(tablet.getFlushID());
        } catch (NoNodeException nne) {
          log.info("Asked to flush tablet that has no flush id " + new KeyExtent(textent) + " " + nne.getMessage());
        }
      }
    }

    @Override
    public void halt(TInfo tinfo, TCredentials credentials, String lock) throws ThriftSecurityException {

      checkPermission(credentials, lock, "halt");

      Halt.halt(0, new Runnable() {
        @Override
        public void run() {
          log.info("Master requested tablet server halt");
          gcLogger.logGCInfo(TabletServer.this.getConfiguration());
          serverStopRequested = true;
          try {
            tabletServerLock.unlock();
          } catch (Exception e) {
            log.error(e, e);
          }
        }
      });
    }

    @Override
    public void fastHalt(TInfo info, TCredentials credentials, String lock) {
      try {
        halt(info, credentials, lock);
      } catch (Exception e) {
        log.warn("Error halting", e);
      }
    }

    @Override
    public TabletStats getHistoricalStats(TInfo tinfo, TCredentials credentials) throws ThriftSecurityException, TException {
      return statsKeeper.getTabletStats();
    }

    @Override
    public List<ActiveScan> getActiveScans(TInfo tinfo, TCredentials credentials) throws ThriftSecurityException, TException {
      try {
        checkPermission(credentials, null, "getScans");
      } catch (ThriftSecurityException e) {
        log.error(e, e);
        throw e;
      }

      return sessionManager.getActiveScans();
    }

    @Override
    public void chop(TInfo tinfo, TCredentials credentials, String lock, TKeyExtent textent) throws TException {
      try {
        checkPermission(credentials, lock, "chop");
      } catch (ThriftSecurityException e) {
        log.error(e, e);
        throw new RuntimeException(e);
      }

      KeyExtent ke = new KeyExtent(textent);

      Tablet tablet = onlineTablets.get(ke);
      if (tablet != null) {
        tablet.chopFiles();
      }
    }

    @Override
    public void compact(TInfo tinfo, TCredentials credentials, String lock, String tableId, ByteBuffer startRow, ByteBuffer endRow) throws TException {
      try {
        checkPermission(credentials, lock, "compact");
      } catch (ThriftSecurityException e) {
        log.error(e, e);
        throw new RuntimeException(e);
      }

      KeyExtent ke = new KeyExtent(new Text(tableId), ByteBufferUtil.toText(endRow), ByteBufferUtil.toText(startRow));

      ArrayList<Tablet> tabletsToCompact = new ArrayList<Tablet>();
      synchronized (onlineTablets) {
        for (Tablet tablet : onlineTablets.values())
          if (ke.overlaps(tablet.getExtent()))
            tabletsToCompact.add(tablet);
      }

      Long compactionId = null;

      for (Tablet tablet : tabletsToCompact) {
        // all for the same table id, so only need to read
        // compaction id once
        if (compactionId == null)
          try {
            compactionId = tablet.getCompactionID().getFirst();
          } catch (NoNodeException e) {
            log.info("Asked to compact table with no compaction id " + ke + " " + e.getMessage());
            return;
          }
        tablet.compactAll(compactionId);
      }

    }

    @Override
    public void removeLogs(TInfo tinfo, TCredentials credentials, List<String> filenames) throws TException {
      String myname = getClientAddressString();
      myname = myname.replace(':', '+');
      Set<String> loggers = new HashSet<String>();
      logger.getLogFiles(loggers);
      Set<String> loggerUUIDs = new HashSet<String>();
      for (String logger : loggers)
        loggerUUIDs.add(new Path(logger).getName());

      nextFile: for (String filename : filenames) {
        String uuid = new Path(filename).getName();
        // skip any log we're currently using
        if (loggerUUIDs.contains(uuid))
          continue nextFile;

        List<Tablet> onlineTabletsCopy = new ArrayList<Tablet>();
        synchronized (onlineTablets) {
          onlineTabletsCopy.addAll(onlineTablets.values());
        }
        for (Tablet tablet : onlineTabletsCopy) {
          for (String current : tablet.getCurrentLogFiles()) {
            if (current.contains(uuid)) {
              log.info("Attempted to delete " + filename + " from tablet " + tablet.getExtent());
              continue nextFile;
            }
          }
        }

        try {
          Path source = new Path(filename);
          if (TabletServer.this.getConfiguration().getBoolean(Property.TSERV_ARCHIVE_WALOGS)) {
            Path walogArchive = fs.matchingFileSystem(source, ServerConstants.getWalogArchives());
            fs.mkdirs(walogArchive);
            Path dest = new Path(walogArchive, source.getName());
            log.info("Archiving walog " + source + " to " + dest);
            if (!fs.rename(source, dest))
              log.error("rename is unsuccessful");
          } else {
            log.info("Deleting walog " + filename);
            Path sourcePath = new Path(filename);
            if (!(!TabletServer.this.getConfiguration().getBoolean(Property.GC_TRASH_IGNORE) && fs.moveToTrash(sourcePath)) && !fs.deleteRecursively(sourcePath))
              log.warn("Failed to delete walog " + source);
            for (String recovery : ServerConstants.getRecoveryDirs()) {
              Path recoveryPath = new Path(recovery, source.getName());
              try {
                if (fs.moveToTrash(recoveryPath) || fs.deleteRecursively(recoveryPath))
                  log.info("Deleted any recovery log " + filename);
              } catch (FileNotFoundException ex) {
                // ignore
              }
            }
          }
        } catch (IOException e) {
          log.warn("Error attempting to delete write-ahead log " + filename + ": " + e);
        }
      }
    }

    @Override
    public List<ActiveCompaction> getActiveCompactions(TInfo tinfo, TCredentials credentials) throws ThriftSecurityException, TException {
      try {
        checkPermission(credentials, null, "getActiveCompactions");
      } catch (ThriftSecurityException e) {
        log.error(e, e);
        throw e;
      }

      List<CompactionInfo> compactions = Compactor.getRunningCompactions();
      List<ActiveCompaction> ret = new ArrayList<ActiveCompaction>(compactions.size());

      for (CompactionInfo compactionInfo : compactions) {
        ret.add(compactionInfo.toThrift());
      }

      return ret;
    }
  }

  private class SplitRunner implements Runnable {
    private Tablet tablet;

    public SplitRunner(Tablet tablet) {
      this.tablet = tablet;
    }

    @Override
    public void run() {
      if (majorCompactorDisabled) {
        // this will make split task that were queued when shutdown was
        // initiated exit
        return;
      }

      splitTablet(tablet);
    }
  }

  public boolean isMajorCompactionDisabled() {
    return majorCompactorDisabled;
  }

  public long updateTotalQueuedMutationSize(long additionalMutationSize) {
    return totalQueuedMutationSize.addAndGet(additionalMutationSize);
  }

  public Tablet getOnlineTablet(KeyExtent extent) {
    return onlineTablets.get(extent);
  }

  public Session getSession(long sessionId) {
    return sessionManager.getSession(sessionId);
  }

  public void executeSplit(Tablet tablet) {
    resourceManager.executeSplit(tablet.getExtent(), new LoggingRunnable(log, new SplitRunner(tablet)));
  }

  private class MajorCompactor implements Runnable {

    public MajorCompactor(AccumuloConfiguration config) {
      CompactionWatcher.startWatching(config);
    }

    @Override
    public void run() {
      while (!majorCompactorDisabled) {
        try {
          UtilWaitThread.sleep(getConfiguration().getTimeInMillis(Property.TSERV_MAJC_DELAY));

          TreeMap<KeyExtent,Tablet> copyOnlineTablets = new TreeMap<KeyExtent,Tablet>();

          synchronized (onlineTablets) {
            copyOnlineTablets.putAll(onlineTablets); // avoid
            // concurrent
            // modification
          }

          int numMajorCompactionsInProgress = 0;

          Iterator<Entry<KeyExtent,Tablet>> iter = copyOnlineTablets.entrySet().iterator();

          // bail early now if we're shutting down
          while (iter.hasNext() && !majorCompactorDisabled) {

            Entry<KeyExtent,Tablet> entry = iter.next();

            Tablet tablet = entry.getValue();

            // if we need to split AND compact, we need a good way
            // to decide what to do
            if (tablet.needsSplit()) {
              executeSplit(tablet);
              continue;
            }

            int maxLogEntriesPerTablet = getTableConfiguration(tablet.getExtent()).getCount(Property.TABLE_MINC_LOGS_MAX);

            if (tablet.getLogCount() >= maxLogEntriesPerTablet) {
              log.debug("Initiating minor compaction for " + tablet.getExtent() + " because it has " + tablet.getLogCount() + " write ahead logs");
              tablet.initiateMinorCompaction(MinorCompactionReason.SYSTEM);
            }

            synchronized (tablet) {
              if (tablet.initiateMajorCompaction(MajorCompactionReason.NORMAL) || tablet.isMajorCompactionQueued() || tablet.isMajorCompactionRunning()) {
                numMajorCompactionsInProgress++;
                continue;
              }
            }
          }

          int idleCompactionsToStart = Math.max(1, getConfiguration().getCount(Property.TSERV_MAJC_MAXCONCURRENT) / 2);

          if (numMajorCompactionsInProgress < idleCompactionsToStart) {
            // system is not major compacting, can schedule some
            // idle compactions
            iter = copyOnlineTablets.entrySet().iterator();

            while (iter.hasNext() && !majorCompactorDisabled && numMajorCompactionsInProgress < idleCompactionsToStart) {
              Entry<KeyExtent,Tablet> entry = iter.next();
              Tablet tablet = entry.getValue();

              if (tablet.initiateMajorCompaction(MajorCompactionReason.IDLE)) {
                numMajorCompactionsInProgress++;
              }
            }
          }
        } catch (Throwable t) {
          log.error("Unexpected exception in " + Thread.currentThread().getName(), t);
          UtilWaitThread.sleep(1000);
        }
      }
    }
  }

  private void splitTablet(Tablet tablet) {
    try {

      TreeMap<KeyExtent,SplitInfo> tabletInfo = splitTablet(tablet, null);
      if (tabletInfo == null) {
        // either split or compact not both
        // were not able to split... so see if a major compaction is
        // needed
        tablet.initiateMajorCompaction(MajorCompactionReason.NORMAL);
      }
    } catch (IOException e) {
      statsKeeper.updateTime(Operation.SPLIT, 0, 0, true);
      log.error("split failed: " + e.getMessage() + " for tablet " + tablet.getExtent(), e);
    } catch (Exception e) {
      statsKeeper.updateTime(Operation.SPLIT, 0, 0, true);
      log.error("Unknown error on split: " + e, e);
    }
  }

  private TreeMap<KeyExtent,SplitInfo> splitTablet(Tablet tablet, byte[] splitPoint) throws IOException {
    long t1 = System.currentTimeMillis();

    TreeMap<KeyExtent,SplitInfo> tabletInfo = tablet.split(splitPoint);
    if (tabletInfo == null) {
      return null;
    }

    log.info("Starting split: " + tablet.getExtent());
    statsKeeper.incrementStatusSplit();
    long start = System.currentTimeMillis();

    Tablet[] newTablets = new Tablet[2];

    Entry<KeyExtent,SplitInfo> first = tabletInfo.firstEntry();
    TabletResourceManager newTrm0 = resourceManager.createTabletResourceManager(first.getKey(), getTableConfiguration(first.getKey()));
    newTablets[0] = new Tablet(TabletServer.this, first.getKey(), newTrm0, first.getValue());

    Entry<KeyExtent,SplitInfo> last = tabletInfo.lastEntry();
    TabletResourceManager newTrm1 = resourceManager.createTabletResourceManager(last.getKey(), getTableConfiguration(last.getKey()));
    newTablets[1] = new Tablet(TabletServer.this, last.getKey(), newTrm1, last.getValue());

    // roll tablet stats over into tablet server's statsKeeper object as
    // historical data
    statsKeeper.saveMajorMinorTimes(tablet.getTabletStats());

    // lose the reference to the old tablet and open two new ones
    synchronized (onlineTablets) {
      onlineTablets.remove(tablet.getExtent());
      onlineTablets.put(newTablets[0].getExtent(), newTablets[0]);
      onlineTablets.put(newTablets[1].getExtent(), newTablets[1]);
    }
    // tell the master
    enqueueMasterMessage(new SplitReportMessage(tablet.getExtent(), newTablets[0].getExtent(), new Text("/" + newTablets[0].getLocation().getName()),
        newTablets[1].getExtent(), new Text("/" + newTablets[1].getLocation().getName())));

    statsKeeper.updateTime(Operation.SPLIT, start, 0, false);
    long t2 = System.currentTimeMillis();
    log.info("Tablet split: " + tablet.getExtent() + " size0 " + newTablets[0].estimateTabletSize() + " size1 " + newTablets[1].estimateTabletSize() + " time "
        + (t2 - t1) + "ms");

    return tabletInfo;
  }

  // add a message for the main thread to send back to the master
  public void enqueueMasterMessage(MasterMessage m) {
    masterMessages.addLast(m);
  }

  private class UnloadTabletHandler implements Runnable {
    private final KeyExtent extent;
    private final boolean saveState;

    public UnloadTabletHandler(KeyExtent extent, boolean saveState) {
      this.extent = extent;
      this.saveState = saveState;
    }

    @Override
    public void run() {

      Tablet t = null;

      synchronized (unopenedTablets) {
        if (unopenedTablets.contains(extent)) {
          unopenedTablets.remove(extent);
          // enqueueMasterMessage(new TabletUnloadedMessage(extent));
          return;
        }
      }
      synchronized (openingTablets) {
        while (openingTablets.contains(extent)) {
          try {
            openingTablets.wait();
          } catch (InterruptedException e) {}
        }
      }
      synchronized (onlineTablets) {
        if (onlineTablets.containsKey(extent)) {
          t = onlineTablets.get(extent);
        }
      }

      if (t == null) {
        // Tablet has probably been recently unloaded: repeated master
        // unload request is crossing the successful unloaded message
        if (!recentlyUnloadedCache.containsKey(extent)) {
          log.info("told to unload tablet that was not being served " + extent);
          enqueueMasterMessage(new TabletStatusMessage(TabletLoadState.UNLOAD_FAILURE_NOT_SERVING, extent));
        }
        return;
      }

      try {
        t.close(saveState);
      } catch (Throwable e) {

        if ((t.isClosing() || t.isClosed()) && e instanceof IllegalStateException) {
          log.debug("Failed to unload tablet " + extent + "... it was alread closing or closed : " + e.getMessage());
        } else {
          log.error("Failed to close tablet " + extent + "... Aborting migration", e);
          enqueueMasterMessage(new TabletStatusMessage(TabletLoadState.UNLOAD_ERROR, extent));
        }
        return;
      }

      // stop serving tablet - client will get not serving tablet
      // exceptions
      recentlyUnloadedCache.put(extent, System.currentTimeMillis());
      onlineTablets.remove(extent);

      try {
        TServerInstance instance = new TServerInstance(clientAddress, getLock().getSessionId());
        TabletLocationState tls = null;
        try {
          tls = new TabletLocationState(extent, null, instance, null, null, false);
        } catch (BadLocationStateException e) {
          log.error("Unexpected error ", e);
        }
        log.debug("Unassigning " + tls);
        TabletStateStore.unassign(tls);
      } catch (DistributedStoreException ex) {
        log.warn("Unable to update storage", ex);
      } catch (KeeperException e) {
        log.warn("Unable determine our zookeeper session information", e);
      } catch (InterruptedException e) {
        log.warn("Interrupted while getting our zookeeper session information", e);
      }

      // tell the master how it went
      enqueueMasterMessage(new TabletStatusMessage(TabletLoadState.UNLOADED, extent));

      // roll tablet stats over into tablet server's statsKeeper object as
      // historical data
      statsKeeper.saveMajorMinorTimes(t.getTabletStats());
      log.info("unloaded " + extent);

    }
  }

  private class AssignmentHandler implements Runnable {
    private final KeyExtent extent;
    private final int retryAttempt;

    public AssignmentHandler(KeyExtent extent) {
      this(extent, 0);
    }

    public AssignmentHandler(KeyExtent extent, int retryAttempt) {
      this.extent = extent;
      this.retryAttempt = retryAttempt;
    }

    @Override
    public void run() {
      log.info(clientAddress + ": got assignment from master: " + extent);

      synchronized (unopenedTablets) {
        synchronized (openingTablets) {
          synchronized (onlineTablets) {
            // nothing should be moving between sets, do a sanity
            // check
            Set<KeyExtent> unopenedOverlapping = KeyExtent.findOverlapping(extent, unopenedTablets);
            Set<KeyExtent> openingOverlapping = KeyExtent.findOverlapping(extent, openingTablets);
            Set<KeyExtent> onlineOverlapping = KeyExtent.findOverlapping(extent, onlineTablets);

            if (openingOverlapping.contains(extent) || onlineOverlapping.contains(extent))
              return;

            if (!unopenedOverlapping.contains(extent)) {
              log.info("assignment " + extent + " no longer in the unopened set");
              return;
            }

            if (unopenedOverlapping.size() != 1 || openingOverlapping.size() > 0 || onlineOverlapping.size() > 0) {
              throw new IllegalStateException("overlaps assigned " + extent + " " + !unopenedTablets.contains(extent) + " " + unopenedOverlapping + " "
                  + openingOverlapping + " " + onlineOverlapping);
            }
          }

          unopenedTablets.remove(extent);
          openingTablets.add(extent);
        }
      }

      log.debug("Loading extent: " + extent);

      // check Metadata table before accepting assignment
      Text locationToOpen = null;
      SortedMap<Key,Value> tabletsKeyValues = new TreeMap<Key,Value>();
      try {
        Pair<Text,KeyExtent> pair = verifyTabletInformation(extent, TabletServer.this.getTabletSession(), tabletsKeyValues, getClientAddressString(), getLock());
        if (pair != null) {
          locationToOpen = pair.getFirst();
          if (pair.getSecond() != null) {
            synchronized (openingTablets) {
              openingTablets.remove(extent);
              openingTablets.notifyAll();
              // it expected that the new extent will overlap the old one... if it does not, it should not be added to unopenedTablets
              if (!KeyExtent.findOverlapping(extent, new TreeSet<KeyExtent>(Arrays.asList(pair.getSecond()))).contains(pair.getSecond())) {
                throw new IllegalStateException("Fixed split does not overlap " + extent + " " + pair.getSecond());
              }
              unopenedTablets.add(pair.getSecond());
            }
            // split was rolled back... try again
            new AssignmentHandler(pair.getSecond()).run();
            return;
          }
        }
      } catch (Exception e) {
        synchronized (openingTablets) {
          openingTablets.remove(extent);
          openingTablets.notifyAll();
        }
        log.warn("Failed to verify tablet " + extent, e);
        enqueueMasterMessage(new TabletStatusMessage(TabletLoadState.LOAD_FAILURE, extent));
        throw new RuntimeException(e);
      }

      if (locationToOpen == null) {
        log.debug("Reporting tablet " + extent + " assignment failure: unable to verify Tablet Information");
        synchronized (openingTablets) {
          openingTablets.remove(extent);
          openingTablets.notifyAll();
        }
        enqueueMasterMessage(new TabletStatusMessage(TabletLoadState.LOAD_FAILURE, extent));
        return;
      }

      Tablet tablet = null;
      boolean successful = false;

      try {
        TabletResourceManager trm = resourceManager.createTabletResourceManager(extent, getTableConfiguration(extent));

        // this opens the tablet file and fills in the endKey in the
        // extent
        locationToOpen = VolumeUtil.switchRootTabletVolume(extent, locationToOpen);
        tablet = new Tablet(TabletServer.this, extent, locationToOpen, trm, tabletsKeyValues);
        /*
         * If a minor compaction starts after a tablet opens, this indicates a log recovery occurred. This recovered data must be minor compacted.
         *
         * There are three reasons to wait for this minor compaction to finish before placing the tablet in online tablets.
         *
         * 1) The log recovery code does not handle data written to the tablet on multiple tablet servers. 2) The log recovery code does not block if memory is
         * full. Therefore recovering lots of tablets that use a lot of memory could run out of memory. 3) The minor compaction finish event did not make it to
         * the logs (the file will be in metadata, preventing replay of compacted data)... but do not want a majc to wipe the file out from metadata and then
         * have another process failure... this could cause duplicate data to replay
         */
        if (tablet.getNumEntriesInMemory() > 0 && !tablet.minorCompactNow(MinorCompactionReason.RECOVERY)) {
          throw new RuntimeException("Minor compaction after recovery fails for " + extent);
        }

        Assignment assignment = new Assignment(extent, getTabletSession());
        TabletStateStore.setLocation(assignment);

        synchronized (openingTablets) {
          synchronized (onlineTablets) {
            openingTablets.remove(extent);
            onlineTablets.put(extent, tablet);
            openingTablets.notifyAll();
            recentlyUnloadedCache.remove(tablet.getExtent());
          }
        }
        tablet = null; // release this reference
        successful = true;
      } catch (Throwable e) {
        log.warn("exception trying to assign tablet " + extent + " " + locationToOpen, e);
        if (e.getMessage() != null)
          log.warn(e.getMessage());
        String table = extent.getTableId().toString();
        ProblemReports.getInstance().report(new ProblemReport(table, TABLET_LOAD, extent.getUUID().toString(), getClientAddressString(), e));
      }

      if (!successful) {
        synchronized (unopenedTablets) {
          synchronized (openingTablets) {
            openingTablets.remove(extent);
            unopenedTablets.add(extent);
            openingTablets.notifyAll();
          }
        }
        log.warn("failed to open tablet " + extent + " reporting failure to master");
        enqueueMasterMessage(new TabletStatusMessage(TabletLoadState.LOAD_FAILURE, extent));
        long reschedule = Math.min((1l << Math.min(32, retryAttempt)) * 1000, 10 * 60 * 1000l);
        log.warn(String.format("rescheduling tablet load in %.2f seconds", reschedule / 1000.));
        SimpleTimer.getInstance(getConfiguration()).schedule(new TimerTask() {
          @Override
          public void run() {
            log.info("adding tablet " + extent + " back to the assignment pool (retry " + retryAttempt + ")");
            AssignmentHandler handler = new AssignmentHandler(extent, retryAttempt + 1);
            if (extent.isMeta()) {
              if (extent.isRootTablet()) {
                new Daemon(new LoggingRunnable(log, handler), "Root tablet assignment retry").start();
              } else {
                resourceManager.addMetaDataAssignment(handler);
              }
            } else {
              resourceManager.addAssignment(handler);
            }
          }
        }, reschedule);
      } else {
        enqueueMasterMessage(new TabletStatusMessage(TabletLoadState.LOADED, extent));
      }
    }
  }

  public void addLoggersToMetadata(List<DfsLogger> logs, KeyExtent extent, int id) {
    if (!this.onlineTablets.containsKey(extent)) {
      log.info("Not adding " + logs.size() + " logs for extent " + extent + " as alias " + id + " tablet is offline");
      // minor compaction due to recovery... don't make updates... if it finishes, there will be no WALs,
      // if it doesn't, we'll need to do the same recovery with the old files.
      return;
    }

    log.info("Adding " + logs.size() + " logs for extent " + extent + " as alias " + id);
    long now = RelativeTime.currentTimeMillis();
    List<String> logSet = new ArrayList<String>();
    for (DfsLogger log : logs)
      logSet.add(log.getFileName());
    LogEntry entry = new LogEntry();
    entry.extent = extent;
    entry.tabletId = id;
    entry.timestamp = now;
    entry.server = logs.get(0).getLogger();
    entry.filename = logs.get(0).getFileName();
    entry.logSet = logSet;
    MetadataTableUtil.addLogEntry(SystemCredentials.get(), entry, getLock());
  }

  private HostAndPort startServer(AccumuloConfiguration conf, String address, Property portHint, TProcessor processor, String threadName)
      throws UnknownHostException {
    Property maxMessageSizeProperty = (conf.get(Property.TSERV_MAX_MESSAGE_SIZE) != null ? Property.TSERV_MAX_MESSAGE_SIZE : Property.GENERAL_MAX_MESSAGE_SIZE);
    ServerAddress sp = TServerUtils.startServer(conf, address, portHint, processor, this.getClass().getSimpleName(), threadName, Property.TSERV_PORTSEARCH,
        Property.TSERV_MINTHREADS, Property.TSERV_THREADCHECK, maxMessageSizeProperty);
    this.server = sp.server;
    return sp.address;
  }

  private String getMasterAddress() {
    try {
      List<String> locations = getInstance().getMasterLocations();
      if (locations.size() == 0)
        return null;
      return locations.get(0);
    } catch (Exception e) {
      log.warn("Failed to obtain master host " + e);
    }

    return null;
  }

  // Connect to the master for posting asynchronous results
  private MasterClientService.Client masterConnection(String address) {
    try {
      if (address == null) {
        return null;
      }
      MasterClientService.Client client = ThriftUtil.getClient(new MasterClientService.Client.Factory(), address, Property.GENERAL_RPC_TIMEOUT,
          getConfiguration());
      // log.info("Listener API to master has been opened");
      return client;
    } catch (Exception e) {
      log.warn("Issue with masterConnection (" + address + ") " + e, e);
    }
    return null;
  }

  private void returnMasterConnection(MasterClientService.Client client) {
    ThriftUtil.returnClient(client);
  }

  private HostAndPort startTabletClientService() throws UnknownHostException {
    // start listening for client connection last
    Iface tch = RpcWrapper.service(new ThriftClientHandler());
    Processor<Iface> processor = new Processor<Iface>(tch);
    HostAndPort address = startServer(getConfiguration(), clientAddress.getHostText(), Property.TSERV_CLIENTPORT, processor, "Thrift Client Server");
    log.info("address = " + address);
    return address;
  }

  private HostAndPort startReplicationService() throws UnknownHostException {
    ReplicationServicer.Iface repl = RpcWrapper.service(new ReplicationServicerHandler(HdfsZooInstance.getInstance()));
    ReplicationServicer.Processor<ReplicationServicer.Iface> processor = new ReplicationServicer.Processor<ReplicationServicer.Iface>(repl);
    AccumuloConfiguration conf = getConfiguration();
    Property maxMessageSizeProperty = (conf.get(Property.TSERV_MAX_MESSAGE_SIZE) != null ? Property.TSERV_MAX_MESSAGE_SIZE : Property.GENERAL_MAX_MESSAGE_SIZE);
    ServerAddress sp = TServerUtils.startServer(conf, clientAddress.getHostText(), Property.REPLICATION_RECEIPT_SERVICE_PORT, processor,
        "ReplicationServicerHandler", "Replication Servicer", null, Property.REPLICATION_MIN_THREADS, Property.REPLICATION_THREADCHECK, maxMessageSizeProperty);
    this.replServer = sp.server;
    log.info("Started replication service on " + sp.address);

    try {
      // The replication service is unique to the thrift service for a tserver, not just a host.
      // Advertise the host and port for replication service given the host and port for the tserver.
      ZooReaderWriter.getInstance().putPersistentData(ZooUtil.getRoot(getInstance()) + ReplicationConstants.ZOO_TSERVERS + "/" + clientAddress.toString(),
          sp.address.toString().getBytes(StandardCharsets.UTF_8), NodeExistsPolicy.OVERWRITE);
    } catch (Exception e) {
      log.error("Could not advertise replication service port", e);
      throw new RuntimeException(e);
    }

    return sp.address;
  }

  public ZooLock getLock() {
    return tabletServerLock;
  }

  private void announceExistence() {
    IZooReaderWriter zoo = ZooReaderWriter.getInstance();
    try {
      String zPath = ZooUtil.getRoot(getInstance()) + Constants.ZTSERVERS + "/" + getClientAddressString();

      zoo.putPersistentData(zPath, new byte[] {}, NodeExistsPolicy.SKIP);

      tabletServerLock = new ZooLock(zPath);

      LockWatcher lw = new LockWatcher() {

        @Override
        public void lostLock(final LockLossReason reason) {
          Halt.halt(0, new Runnable() {
            @Override
            public void run() {
              if (!serverStopRequested)
                log.fatal("Lost tablet server lock (reason = " + reason + "), exiting.");
              gcLogger.logGCInfo(getConfiguration());
            }
          });
        }

        @Override
        public void unableToMonitorLockNode(final Throwable e) {
          Halt.halt(0, new Runnable() {
            @Override
            public void run() {
              log.fatal("Lost ability to monitor tablet server lock, exiting.", e);
            }
          });

        }
      };

      byte[] lockContent = new ServerServices(getClientAddressString(), Service.TSERV_CLIENT).toString().getBytes(StandardCharsets.UTF_8);
      for (int i = 0; i < 120 / 5; i++) {
        zoo.putPersistentData(zPath, new byte[0], NodeExistsPolicy.SKIP);

        if (tabletServerLock.tryLock(lw, lockContent)) {
          log.debug("Obtained tablet server lock " + tabletServerLock.getLockPath());
          lockID = tabletServerLock.getLockID().serialize(ZooUtil.getRoot(getInstance()) + Constants.ZTSERVERS + "/");
          return;
        }
        log.info("Waiting for tablet server lock");
        UtilWaitThread.sleep(5000);
      }
      String msg = "Too many retries, exiting.";
      log.info(msg);
      throw new RuntimeException(msg);
    } catch (Exception e) {
      log.info("Could not obtain tablet server lock, exiting.", e);
      throw new RuntimeException(e);
    }
  }

  // main loop listens for client requests
  @Override
  public void run() {
    SecurityUtil.serverLogin(SiteConfiguration.getInstance());

    // To make things easier on users/devs, and to avoid creating an upgrade path to 1.7
    // We can just make the zookeeper paths before we try to use.
    try {
      ZooKeeperInitialization.ensureZooKeeperInitialized(ZooReaderWriter.getInstance(), ZooUtil.getRoot(getInstance()));
    } catch (KeeperException | InterruptedException e) {
      log.error("Could not ensure that ZooKeeper is properly initialized", e);
      throw new RuntimeException(e);
    }

    try {
      clientAddress = startTabletClientService();
    } catch (UnknownHostException e1) {
      throw new RuntimeException("Failed to start the tablet client service", e1);
    }
    announceExistence();

    ThreadPoolExecutor distWorkQThreadPool = new SimpleThreadPool(getConfiguration().getCount(Property.TSERV_WORKQ_THREADS), "distributed work queue");

    bulkFailedCopyQ = new DistributedWorkQueue(ZooUtil.getRoot(getInstance()) + Constants.ZBULK_FAILED_COPYQ, getConfiguration());
    try {
      bulkFailedCopyQ.startProcessing(new BulkFailedCopyProcessor(), distWorkQThreadPool);
    } catch (Exception e1) {
      throw new RuntimeException("Failed to start distributed work queue for copying ", e1);
    }

    try {
      logSorter.startWatchingForRecoveryLogs(distWorkQThreadPool);
    } catch (Exception ex) {
      log.error("Error setting watches for recoveries");
      throw new RuntimeException(ex);
    }

    // Start the thrift service listening for incoming replication requests
    try {
      replicationAddress = startReplicationService();
    } catch (UnknownHostException e) {
      throw new RuntimeException("Failed to start replication service", e);
    }

    // Start the pool to handle outgoing replications
    final ThreadPoolExecutor replicationThreadPool = new SimpleThreadPool(getConfiguration().getCount(Property.REPLICATION_WORKER_THREADS), "replication task");
    replWorker.setExecutor(replicationThreadPool);
    replWorker.run();

    // Check the configuration value for the size of the pool and, if changed, resize the pool, every 5 seconds);
    final AccumuloConfiguration aconf = getConfiguration();
    Runnable replicationWorkThreadPoolResizer = new Runnable() {
      @Override
      public void run() {
        int maxPoolSize = aconf.getCount(Property.REPLICATION_WORKER_THREADS);
        if (replicationThreadPool.getMaximumPoolSize() != maxPoolSize) {
          log.info("Resizing thread pool for sending replication work from " + replicationThreadPool.getMaximumPoolSize() + " to " + maxPoolSize);
          replicationThreadPool.setMaximumPoolSize(maxPoolSize);
        }
      }
    };
    SimpleTimer.getInstance(aconf).schedule(replicationWorkThreadPoolResizer, 10000, 30000);

    try {
      // Do this because interface not in same package.
      TabletServerMBeanImpl beanImpl = new TabletServerMBeanImpl(this);
      StandardMBean mbean = new StandardMBean(beanImpl, TabletServerMBean.class, false);
      beanImpl.register(mbean);
      mincMetrics.register();
    } catch (Exception e) {
      log.error("Error registering with JMX", e);
    }

    String masterHost;
    while (!serverStopRequested) {
      // send all of the pending messages
      try {
        MasterMessage mm = null;
        MasterClientService.Client iface = null;

        try {
          // wait until a message is ready to send, or a sever stop
          // was requested
          while (mm == null && !serverStopRequested) {
            mm = masterMessages.poll(1000, TimeUnit.MILLISECONDS);
          }

          // have a message to send to the master, so grab a
          // connection
          masterHost = getMasterAddress();
          iface = masterConnection(masterHost);
          TServiceClient client = iface;

          // if while loop does not execute at all and mm != null,
          // then finally block should place mm back on queue
          while (!serverStopRequested && mm != null && client != null && client.getOutputProtocol() != null
              && client.getOutputProtocol().getTransport() != null && client.getOutputProtocol().getTransport().isOpen()) {
            try {
              mm.send(SystemCredentials.get().toThrift(getInstance()), getClientAddressString(), iface);
              mm = null;
            } catch (TException ex) {
              log.warn("Error sending message: queuing message again");
              masterMessages.putFirst(mm);
              mm = null;
              throw ex;
            }

            // if any messages are immediately available grab em and
            // send them
            mm = masterMessages.poll();
          }

        } finally {

          if (mm != null) {
            masterMessages.putFirst(mm);
          }
          returnMasterConnection(iface);

          UtilWaitThread.sleep(1000);
        }
      } catch (InterruptedException e) {
        log.info("Interrupt Exception received, shutting down");
        serverStopRequested = true;

      } catch (Exception e) {
        // may have lost connection with master
        // loop back to the beginning and wait for a new one
        // this way we survive master failures
        log.error(getClientAddressString() + ": TServerInfo: Exception. Master down?", e);
      }
    }

    // wait for shutdown
    // if the main thread exits oldServer the master listener, the JVM will
    // kill the other threads and finalize objects. We want the shutdown that is
    // running in the master listener thread to complete oldServer this happens.
    // consider making other threads daemon threads so that objects don't
    // get prematurely finalized
    synchronized (this) {
      while (shutdownComplete == false) {
        try {
          this.wait(1000);
        } catch (InterruptedException e) {
          log.error(e.toString());
        }
      }
    }
    log.debug("Stopping Replication Server");
    TServerUtils.stopTServer(this.replServer);
    log.debug("Stopping Thrift Servers");
    TServerUtils.stopTServer(server);

    try {
      log.debug("Closing filesystem");
      fs.close();
    } catch (IOException e) {
      log.warn("Failed to close filesystem : " + e.getMessage(), e);
    }

    gcLogger.logGCInfo(getConfiguration());

    log.info("TServerInfo: stop requested. exiting ... ");

    try {
      tabletServerLock.unlock();
    } catch (Exception e) {
      log.warn("Failed to release tablet server lock", e);
    }
  }

  private static Pair<Text,KeyExtent> verifyRootTablet(KeyExtent extent, TServerInstance instance) throws DistributedStoreException, AccumuloException {
    ZooTabletStateStore store = new ZooTabletStateStore();
    if (!store.iterator().hasNext()) {
      throw new AccumuloException("Illegal state: location is not set in zookeeper");
    }
    TabletLocationState next = store.iterator().next();
    if (!instance.equals(next.future)) {
      throw new AccumuloException("Future location is not to this server for the root tablet");
    }

    if (next.current != null) {
      throw new AccumuloException("Root tablet already has a location set");
    }

    try {
      return new Pair<Text,KeyExtent>(new Text(MetadataTableUtil.getRootTabletDir()), null);
    } catch (IOException e) {
      throw new AccumuloException(e);
    }
  }

  public static Pair<Text,KeyExtent> verifyTabletInformation(KeyExtent extent, TServerInstance instance, SortedMap<Key,Value> tabletsKeyValues,
      String clientAddress, ZooLock lock) throws AccumuloSecurityException, DistributedStoreException, AccumuloException {

    log.debug("verifying extent " + extent);
    if (extent.isRootTablet()) {
      return verifyRootTablet(extent, instance);
    }
    String tableToVerify = MetadataTable.ID;
    if (extent.isMeta())
      tableToVerify = RootTable.ID;

    List<ColumnFQ> columnsToFetch = Arrays.asList(new ColumnFQ[] {TabletsSection.ServerColumnFamily.DIRECTORY_COLUMN,
        TabletsSection.TabletColumnFamily.PREV_ROW_COLUMN, TabletsSection.TabletColumnFamily.SPLIT_RATIO_COLUMN,
        TabletsSection.TabletColumnFamily.OLD_PREV_ROW_COLUMN, TabletsSection.ServerColumnFamily.TIME_COLUMN});

    ScannerImpl scanner = new ScannerImpl(HdfsZooInstance.getInstance(), SystemCredentials.get(), tableToVerify, Authorizations.EMPTY);
    scanner.setRange(extent.toMetadataRange());

    TreeMap<Key,Value> tkv = new TreeMap<Key,Value>();
    for (Entry<Key,Value> entry : scanner)
      tkv.put(entry.getKey(), entry.getValue());

    // only populate map after success
    if (tabletsKeyValues == null) {
      tabletsKeyValues = tkv;
    } else {
      tabletsKeyValues.clear();
      tabletsKeyValues.putAll(tkv);
    }

    Text metadataEntry = extent.getMetadataEntry();

    Value dir = checkTabletMetadata(extent, instance, tabletsKeyValues, metadataEntry);
    if (dir == null)
      return null;

    Value oldPrevEndRow = null;
    for (Entry<Key,Value> entry : tabletsKeyValues.entrySet()) {
      if (TabletsSection.TabletColumnFamily.OLD_PREV_ROW_COLUMN.hasColumns(entry.getKey())) {
        oldPrevEndRow = entry.getValue();
      }
    }

    if (oldPrevEndRow != null) {
      SortedMap<Text,SortedMap<ColumnFQ,Value>> tabletEntries;
      tabletEntries = MetadataTableUtil.getTabletEntries(tabletsKeyValues, columnsToFetch);

      KeyExtent fke;
      try {
        fke = MasterMetadataUtil.fixSplit(metadataEntry, tabletEntries.get(metadataEntry), instance, SystemCredentials.get(), lock);
      } catch (IOException e) {
        log.error("Error fixing split " + metadataEntry);
        throw new AccumuloException(e.toString());
      }

      if (!fke.equals(extent)) {
        return new Pair<Text,KeyExtent>(null, fke);
      }

      // reread and reverify metadata entries now that metadata entries were fixed
      tabletsKeyValues.clear();
      return verifyTabletInformation(fke, instance, tabletsKeyValues, clientAddress, lock);
    }

    return new Pair<Text,KeyExtent>(new Text(dir.get()), null);
  }

  static Value checkTabletMetadata(KeyExtent extent, TServerInstance instance, SortedMap<Key,Value> tabletsKeyValues, Text metadataEntry)
      throws AccumuloException {

    TServerInstance future = null;
    Value prevEndRow = null;
    Value dir = null;
    Value time = null;
    for (Entry<Key,Value> entry : tabletsKeyValues.entrySet()) {
      Key key = entry.getKey();
      if (!metadataEntry.equals(key.getRow())) {
        log.info("Unexpected row in tablet metadata " + metadataEntry + " " + key.getRow());
        return null;
      }
      Text cf = key.getColumnFamily();
      if (cf.equals(TabletsSection.FutureLocationColumnFamily.NAME)) {
        if (future != null) {
          throw new AccumuloException("Tablet has multiple future locations " + extent);
        }
        future = new TServerInstance(entry.getValue(), key.getColumnQualifier());
      } else if (cf.equals(TabletsSection.CurrentLocationColumnFamily.NAME)) {
        log.info("Tablet seems to be already assigned to " + new TServerInstance(entry.getValue(), key.getColumnQualifier()));
        return null;
      } else if (TabletsSection.TabletColumnFamily.PREV_ROW_COLUMN.hasColumns(key)) {
        prevEndRow = entry.getValue();
      } else if (TabletsSection.ServerColumnFamily.DIRECTORY_COLUMN.hasColumns(key)) {
        dir = entry.getValue();
      } else if (TabletsSection.ServerColumnFamily.TIME_COLUMN.hasColumns(key)) {
        time = entry.getValue();
      }
    }

    if (prevEndRow == null) {
      throw new AccumuloException("Metadata entry does not have prev row (" + metadataEntry + ")");
    } else {
      KeyExtent ke2 = new KeyExtent(metadataEntry, prevEndRow);
      if (!extent.equals(ke2)) {
        log.info("Tablet prev end row mismatch " + extent + " " + ke2.getPrevEndRow());
        return null;
      }
    }

    if (dir == null) {
      throw new AccumuloException("Metadata entry does not have directory (" + metadataEntry + ")");
    }

    if (time == null && !extent.equals(RootTable.OLD_EXTENT)) {
      throw new AccumuloException("Metadata entry does not have time (" + metadataEntry + ")");
    }

    if (future == null) {
      log.info("The master has not assigned " + extent + " to " + instance);
      return null;
    }

    if (!instance.equals(future)) {
      log.info("Table " + extent + " has been assigned to " + future + " which is not " + instance);
      return null;
    }

    return dir;
  }

  public String getClientAddressString() {
    if (clientAddress == null)
      return null;
    return clientAddress.getHostText() + ":" + clientAddress.getPort();
  }

  public String getReplicationAddressSTring() {
    if (null == replicationAddress) {
      return null;
    }
    return replicationAddress.getHostText() + ":" + replicationAddress.getPort();
  }

  public TServerInstance getTabletSession() {
    String address = getClientAddressString();
    if (address == null)
      return null;

    try {
      return new TServerInstance(address, tabletServerLock.getSessionId());
    } catch (Exception ex) {
      log.warn("Unable to read session from tablet server lock" + ex);
      return null;
    }
  }

  public void config(String hostname) {
    log.info("Tablet server starting on " + hostname);
    majorCompactorThread = new Daemon(new LoggingRunnable(log, new MajorCompactor(getConfiguration())));
    majorCompactorThread.setName("Split/MajC initiator");
    majorCompactorThread.start();

    clientAddress = HostAndPort.fromParts(hostname, 0);
    try {
      AccumuloVFSClassLoader.getContextManager().setContextConfig(new ContextManager.DefaultContextsConfig(new Iterable<Entry<String,String>>() {
        @Override
        public Iterator<Entry<String,String>> iterator() {
          return getConfiguration().iterator();
        }
      }));
    } catch (IOException e) {
      throw new RuntimeException(e);
    }

    // A task that cleans up unused classloader contexts
    Runnable contextCleaner = new Runnable() {
      @Override
      public void run() {
        ArrayList<KeyExtent> extents;

        synchronized (onlineTablets) {
          extents = new ArrayList<KeyExtent>(onlineTablets.keySet());
        }

        Set<Text> tables = new HashSet<Text>();

        for (KeyExtent keyExtent : extents) {
          tables.add(keyExtent.getTableId());
        }

        HashSet<String> contexts = new HashSet<String>();

        for (Text tableid : tables) {
          String context = getTableConfiguration(new KeyExtent(tableid, null, null)).get(Property.TABLE_CLASSPATH);
          if (!context.equals("")) {
            contexts.add(context);
          }
        }

        try {
          AccumuloVFSClassLoader.getContextManager().removeUnusedContexts(contexts);
        } catch (IOException e) {
          log.warn(e.getMessage(), e);
        }
      }
    };

    AccumuloConfiguration aconf = getConfiguration();
    SimpleTimer.getInstance(aconf).schedule(contextCleaner, 60000, 60000);

    FileSystemMonitor.start(aconf, Property.TSERV_MONITOR_FS);

    Runnable gcDebugTask = new Runnable() {
      @Override
      public void run() {
        gcLogger.logGCInfo(getConfiguration());
      }
    };

    SimpleTimer.getInstance(aconf).schedule(gcDebugTask, 0, TIME_BETWEEN_GC_CHECKS);

    Runnable constraintTask = new Runnable() {

      @Override
      public void run() {
        ArrayList<Tablet> tablets;

        synchronized (onlineTablets) {
          tablets = new ArrayList<Tablet>(onlineTablets.values());
        }

        for (Tablet tablet : tablets) {
          tablet.checkConstraints();
        }
      }
    };

    SimpleTimer.getInstance(aconf).schedule(constraintTask, 0, 1000);
  }

  public TabletServerStatus getStats(Map<String,MapCounter<ScanRunState>> scanCounts) {
    TabletServerStatus result = new TabletServerStatus();

    Map<KeyExtent,Tablet> onlineTabletsCopy;
    synchronized (this.onlineTablets) {
      onlineTabletsCopy = new HashMap<KeyExtent,Tablet>(this.onlineTablets);
    }
    Map<String,TableInfo> tables = new HashMap<String,TableInfo>();

    for (Entry<KeyExtent,Tablet> entry : onlineTabletsCopy.entrySet()) {
      String tableId = entry.getKey().getTableId().toString();
      TableInfo table = tables.get(tableId);
      if (table == null) {
        table = new TableInfo();
        table.minors = new Compacting();
        table.majors = new Compacting();
        tables.put(tableId, table);
      }
      Tablet tablet = entry.getValue();
      long recs = tablet.getNumEntries();
      table.tablets++;
      table.onlineTablets++;
      table.recs += recs;
      table.queryRate += tablet.queryRate();
      table.queryByteRate += tablet.queryByteRate();
      table.ingestRate += tablet.ingestRate();
      table.ingestByteRate += tablet.ingestByteRate();
      table.scanRate += tablet.scanRate();
      long recsInMemory = tablet.getNumEntriesInMemory();
      table.recsInMemory += recsInMemory;
      if (tablet.isMinorCompactionRunning())
        table.minors.running++;
      if (tablet.isMinorCompactionQueued())
        table.minors.queued++;
      if (tablet.isMajorCompactionRunning())
        table.majors.running++;
      if (tablet.isMajorCompactionQueued())
        table.majors.queued++;
    }

    for (Entry<String,MapCounter<ScanRunState>> entry : scanCounts.entrySet()) {
      TableInfo table = tables.get(entry.getKey());
      if (table == null) {
        table = new TableInfo();
        tables.put(entry.getKey(), table);
      }

      if (table.scans == null)
        table.scans = new Compacting();

      table.scans.queued += entry.getValue().get(ScanRunState.QUEUED);
      table.scans.running += entry.getValue().get(ScanRunState.RUNNING);
    }

    ArrayList<KeyExtent> offlineTabletsCopy = new ArrayList<KeyExtent>();
    synchronized (this.unopenedTablets) {
      synchronized (this.openingTablets) {
        offlineTabletsCopy.addAll(this.unopenedTablets);
        offlineTabletsCopy.addAll(this.openingTablets);
      }
    }

    for (KeyExtent extent : offlineTabletsCopy) {
      String tableId = extent.getTableId().toString();
      TableInfo table = tables.get(tableId);
      if (table == null) {
        table = new TableInfo();
        tables.put(tableId, table);
      }
      table.tablets++;
    }

    result.lastContact = RelativeTime.currentTimeMillis();
    result.tableMap = tables;
    result.osLoad = ManagementFactory.getOperatingSystemMXBean().getSystemLoadAverage();
    result.name = getClientAddressString();
    result.holdTime = resourceManager.holdTime();
    result.lookups = seekCount.get();
    result.indexCacheHits = resourceManager.getIndexCache().getStats().getHitCount();
    result.indexCacheRequest = resourceManager.getIndexCache().getStats().getRequestCount();
    result.dataCacheHits = resourceManager.getDataCache().getStats().getHitCount();
    result.dataCacheRequest = resourceManager.getDataCache().getStats().getRequestCount();
    result.logSorts = logSorter.getLogSorts();
    result.flushs = flushCounter.get();
    result.syncs = syncCounter.get();
    return result;
  }

  public static void main(String[] args) throws IOException {
    try {
      SecurityUtil.serverLogin(SiteConfiguration.getInstance());
      VolumeManager fs = VolumeManagerImpl.get();
      ServerOpts opts = new ServerOpts();
      opts.parseArgs("tserver", args);
      String hostname = opts.getAddress();
      Instance instance = HdfsZooInstance.getInstance();
      ServerConfigurationFactory conf = new ServerConfigurationFactory(instance);
      Accumulo.init(fs, conf, "tserver");
      TabletServer server = new TabletServer(conf, fs);
      server.config(hostname);
      Accumulo.enableTracing(hostname, "tserver");
      server.run();
    } catch (Exception ex) {
      log.error("Uncaught exception in TabletServer.main, exiting", ex);
      System.exit(1);
    }
  }

  public void minorCompactionFinished(CommitSession tablet, String newDatafile, int walogSeq) throws IOException {
    totalMinorCompactions.incrementAndGet();
    logger.minorCompactionFinished(tablet, newDatafile, walogSeq);
  }

  public void minorCompactionStarted(CommitSession tablet, int lastUpdateSequence, String newMapfileLocation) throws IOException {
    logger.minorCompactionStarted(tablet, lastUpdateSequence, newMapfileLocation);
  }

  public void recover(VolumeManager fs, KeyExtent extent, TableConfiguration tconf, List<LogEntry> logEntries, Set<String> tabletFiles, MutationReceiver mutationReceiver)
      throws IOException {
    List<Path> recoveryLogs = new ArrayList<Path>();
    List<LogEntry> sorted = new ArrayList<LogEntry>(logEntries);
    Collections.sort(sorted, new Comparator<LogEntry>() {
      @Override
      public int compare(LogEntry e1, LogEntry e2) {
        return (int) (e1.timestamp - e2.timestamp);
      }
    });
    for (LogEntry entry : sorted) {
      Path recovery = null;
      for (String log : entry.logSet) {
        Path finished = RecoveryPath.getRecoveryPath(fs, fs.getFullPath(FileType.WAL, log));
        finished = SortedLogState.getFinishedMarkerPath(finished);
        TabletServer.log.info("Looking for " + finished);
        if (fs.exists(finished)) {
          recovery = finished.getParent();
          break;
        }
      }
      if (recovery == null)
        throw new IOException("Unable to find recovery files for extent " + extent + " logEntry: " + entry);
      recoveryLogs.add(recovery);
    }
    logger.recover(fs, extent, tconf, recoveryLogs, tabletFiles, mutationReceiver);
  }

  public int createLogId(KeyExtent tablet) {
    AccumuloConfiguration acuTableConf = getTableConfiguration(tablet);
    if (DurabilityImpl.fromString(acuTableConf.get(Property.TABLE_DURABILITY)) != Durability.NONE) {
      return logIdGenerator.incrementAndGet();
    }
    return -1;
  }

  public TableConfiguration getTableConfiguration(KeyExtent extent) {
    return serverConfig.getTableConfiguration(extent.getTableId().toString());
  }

  public DfsLogger.ServerResources getServerConfig() {
    return new DfsLogger.ServerResources() {

      @Override
      public VolumeManager getFileSystem() {
        return fs;
      }

      @Override
      public Set<TServerInstance> getCurrentTServers() {
        return null;
      }

      @Override
      public AccumuloConfiguration getConfiguration() {
        return TabletServer.this.getConfiguration();
      }
    };
  }


  public Collection<Tablet> getOnlineTablets() {
    return Collections.unmodifiableCollection(onlineTablets.values());
  }

  public VolumeManager getFileSystem() {
    return fs;
  }

  public int getOpeningCount() {
    return openingTablets.size();
  }

  public int getUnopenedCount() {
    return unopenedTablets.size();
  }

  public long getTotalMinorCompactions() {
    return totalMinorCompactions.get();
  }

  public double getHoldTimeMillis() {
    return resourceManager.holdTime();
  }
}<|MERGE_RESOLUTION|>--- conflicted
+++ resolved
@@ -245,554 +245,7 @@
   private static final long MAX_TIME_TO_WAIT_FOR_SCAN_RESULT_MILLIS = 1000;
   private static final long RECENTLY_SPLIT_MILLIES = 60 * 1000;
   private static final long TIME_BETWEEN_GC_CHECKS = 5000;
-<<<<<<< HEAD
   private static final Set<Column> EMPTY_COLUMNS = Collections.emptySet();
-=======
-
-  private TabletServerLogger logger;
-
-  protected TabletServerMinCMetrics mincMetrics = new TabletServerMinCMetrics();
-
-  private ServerConfiguration serverConfig;
-  private LogSorter logSorter = null;
-
-  public TabletServer(ServerConfiguration conf, VolumeManager fs) {
-    super();
-    this.serverConfig = conf;
-    this.instance = conf.getInstance();
-    this.fs = fs;
-    this.logSorter = new LogSorter(instance, fs, getSystemConfiguration());
-    SimpleTimer.getInstance().schedule(new Runnable() {
-      @Override
-      public void run() {
-        synchronized (onlineTablets) {
-          long now = System.currentTimeMillis();
-          for (Tablet tablet : onlineTablets.values())
-            try {
-              tablet.updateRates(now);
-            } catch (Exception ex) {
-              log.error(ex, ex);
-            }
-        }
-      }
-    }, TIME_BETWEEN_GC_CHECKS, TIME_BETWEEN_GC_CHECKS);
-  }
-
-  private synchronized static void logGCInfo(AccumuloConfiguration conf) {
-    long now = System.currentTimeMillis();
-
-    List<GarbageCollectorMXBean> gcmBeans = ManagementFactory.getGarbageCollectorMXBeans();
-    Runtime rt = Runtime.getRuntime();
-
-    StringBuilder sb = new StringBuilder("gc");
-
-    boolean sawChange = false;
-
-    long maxIncreaseInCollectionTime = 0;
-
-    for (GarbageCollectorMXBean gcBean : gcmBeans) {
-      Long prevTime = prevGcTime.get(gcBean.getName());
-      long pt = 0;
-      if (prevTime != null) {
-        pt = prevTime;
-      }
-
-      long time = gcBean.getCollectionTime();
-
-      if (time - pt != 0) {
-        sawChange = true;
-      }
-
-      long increaseInCollectionTime = time - pt;
-      sb.append(String.format(" %s=%,.2f(+%,.2f) secs", gcBean.getName(), time / 1000.0, increaseInCollectionTime / 1000.0));
-      maxIncreaseInCollectionTime = Math.max(increaseInCollectionTime, maxIncreaseInCollectionTime);
-      prevGcTime.put(gcBean.getName(), time);
-    }
-
-    long mem = rt.freeMemory();
-    if (maxIncreaseInCollectionTime == 0) {
-      gcTimeIncreasedCount = 0;
-    } else {
-      gcTimeIncreasedCount++;
-      if (gcTimeIncreasedCount > 3 && mem < rt.maxMemory() * 0.05) {
-        log.warn("Running low on memory");
-        gcTimeIncreasedCount = 0;
-      }
-    }
-
-    if (mem > lastMemorySize) {
-      sawChange = true;
-    }
-
-    String sign = "+";
-    if (mem - lastMemorySize <= 0) {
-      sign = "";
-    }
-
-    sb.append(String.format(" freemem=%,d(%s%,d) totalmem=%,d", mem, sign, (mem - lastMemorySize), rt.totalMemory()));
-
-    if (sawChange) {
-      log.debug(sb.toString());
-    }
-
-    final long keepAliveTimeout = conf.getTimeInMillis(Property.INSTANCE_ZK_TIMEOUT);
-    if (lastMemoryCheckTime > 0 && lastMemoryCheckTime < now) {
-      long diff = now - lastMemoryCheckTime;
-      if (diff > keepAliveTimeout) {
-        log.warn(String.format("GC pause checker not called in a timely fashion. Expected every %.1f seconds but was %.1f seconds since last check",
-                    TIME_BETWEEN_GC_CHECKS / 1000., diff / 1000.));
-      }
-      lastMemoryCheckTime = now;
-      return;
-    }
-
-    if (maxIncreaseInCollectionTime > keepAliveTimeout) {
-      Halt.halt("Garbage collection may be interfering with lock keep-alive.  Halting.", -1);
-    }
-
-    lastMemorySize = mem;
-    lastMemoryCheckTime = now;
-  }
-
-  private TabletStatsKeeper statsKeeper;
-
-  private static class Session {
-    long lastAccessTime;
-    long startTime;
-    String user;
-    String client = TServerUtils.clientAddress.get();
-    public boolean reserved;
-
-    public void cleanup() {}
-  }
-
-  private static class SessionManager {
-
-    SecureRandom random;
-    Map<Long,Session> sessions;
-    long maxIdle;
-
-    SessionManager(AccumuloConfiguration conf) {
-      random = new SecureRandom();
-      sessions = new HashMap<Long,Session>();
-
-      maxIdle = conf.getTimeInMillis(Property.TSERV_SESSION_MAXIDLE);
-
-      Runnable r = new Runnable() {
-        @Override
-        public void run() {
-          sweep(maxIdle);
-        }
-      };
-
-      SimpleTimer.getInstance().schedule(r, 0, Math.max(maxIdle / 2, 1000));
-    }
-
-    synchronized long createSession(Session session, boolean reserve) {
-      long sid = random.nextLong();
-
-      while (sessions.containsKey(sid)) {
-        sid = random.nextLong();
-      }
-
-      sessions.put(sid, session);
-
-      session.reserved = reserve;
-
-      session.startTime = session.lastAccessTime = System.currentTimeMillis();
-
-      return sid;
-    }
-
-    long getMaxIdleTime() {
-      return maxIdle;
-    }
-
-    /**
-     * while a session is reserved, it cannot be canceled or removed
-     */
-    synchronized Session reserveSession(long sessionId) {
-      Session session = sessions.get(sessionId);
-      if (session != null) {
-        if (session.reserved)
-          throw new IllegalStateException();
-        session.reserved = true;
-      }
-
-      return session;
-
-    }
-
-    synchronized Session reserveSession(long sessionId, boolean wait) {
-      Session session = sessions.get(sessionId);
-      if (session != null) {
-        while (wait && session.reserved) {
-          try {
-            wait(1000);
-          } catch (InterruptedException e) {
-            throw new RuntimeException();
-          }
-        }
-
-        if (session.reserved)
-          throw new IllegalStateException();
-        session.reserved = true;
-      }
-
-      return session;
-
-    }
-
-    synchronized void unreserveSession(Session session) {
-      if (!session.reserved)
-        throw new IllegalStateException();
-      notifyAll();
-      session.reserved = false;
-      session.lastAccessTime = System.currentTimeMillis();
-    }
-
-    synchronized void unreserveSession(long sessionId) {
-      Session session = getSession(sessionId);
-      if (session != null)
-        unreserveSession(session);
-    }
-
-    synchronized Session getSession(long sessionId) {
-      Session session = sessions.get(sessionId);
-      if (session != null)
-        session.lastAccessTime = System.currentTimeMillis();
-      return session;
-    }
-
-    Session removeSession(long sessionId) {
-      return removeSession(sessionId, false);
-    }
-
-    Session removeSession(long sessionId, boolean unreserve) {
-      Session session = null;
-      synchronized (this) {
-        session = sessions.remove(sessionId);
-        if (unreserve && session != null)
-          unreserveSession(session);
-      }
-
-      // do clean up out side of lock..
-      if (session != null)
-        session.cleanup();
-
-      return session;
-    }
-
-    private void sweep(long maxIdle) {
-      ArrayList<Session> sessionsToCleanup = new ArrayList<Session>();
-      synchronized (this) {
-        Iterator<Session> iter = sessions.values().iterator();
-        while (iter.hasNext()) {
-          Session session = iter.next();
-          long idleTime = System.currentTimeMillis() - session.lastAccessTime;
-          if (idleTime > maxIdle && !session.reserved) {
-            iter.remove();
-            sessionsToCleanup.add(session);
-          }
-        }
-      }
-
-      // do clean up outside of lock
-      for (Session session : sessionsToCleanup) {
-        session.cleanup();
-      }
-    }
-
-    synchronized void removeIfNotAccessed(final long sessionId, long delay) {
-      Session session = sessions.get(sessionId);
-      if (session != null) {
-        final long removeTime = session.lastAccessTime;
-        TimerTask r = new TimerTask() {
-          @Override
-          public void run() {
-            Session sessionToCleanup = null;
-            synchronized (SessionManager.this) {
-              Session session2 = sessions.get(sessionId);
-              if (session2 != null && session2.lastAccessTime == removeTime && !session2.reserved) {
-                sessions.remove(sessionId);
-                sessionToCleanup = session2;
-              }
-            }
-
-            // call clean up outside of lock
-            if (sessionToCleanup != null)
-              sessionToCleanup.cleanup();
-          }
-        };
-
-        SimpleTimer.getInstance().schedule(r, delay);
-      }
-    }
-
-    public synchronized Map<String,MapCounter<ScanRunState>> getActiveScansPerTable() {
-      Map<String,MapCounter<ScanRunState>> counts = new HashMap<String,MapCounter<ScanRunState>>();
-      for (Entry<Long,Session> entry : sessions.entrySet()) {
-
-        Session session = entry.getValue();
-        @SuppressWarnings("rawtypes")
-        ScanTask nbt = null;
-        String tableID = null;
-
-        if (session instanceof ScanSession) {
-          ScanSession ss = (ScanSession) session;
-          nbt = ss.nextBatchTask;
-          tableID = ss.extent.getTableId().toString();
-        } else if (session instanceof MultiScanSession) {
-          MultiScanSession mss = (MultiScanSession) session;
-          nbt = mss.lookupTask;
-          tableID = mss.threadPoolExtent.getTableId().toString();
-        }
-
-        if (nbt == null)
-          continue;
-
-        ScanRunState srs = nbt.getScanRunState();
-
-        if (srs == ScanRunState.FINISHED)
-          continue;
-
-        MapCounter<ScanRunState> stateCounts = counts.get(tableID);
-        if (stateCounts == null) {
-          stateCounts = new MapCounter<ScanRunState>();
-          counts.put(tableID, stateCounts);
-        }
-
-        stateCounts.increment(srs, 1);
-      }
-
-      return counts;
-    }
-
-    public synchronized List<ActiveScan> getActiveScans() {
-
-      ArrayList<ActiveScan> activeScans = new ArrayList<ActiveScan>();
-
-      long ct = System.currentTimeMillis();
-
-      for (Entry<Long,Session> entry : sessions.entrySet()) {
-        Session session = entry.getValue();
-        if (session instanceof ScanSession) {
-          ScanSession ss = (ScanSession) session;
-
-          ScanState state = ScanState.RUNNING;
-
-          ScanTask<ScanBatch> nbt = ss.nextBatchTask;
-          if (nbt == null) {
-            state = ScanState.IDLE;
-          } else {
-            switch (nbt.getScanRunState()) {
-              case QUEUED:
-                state = ScanState.QUEUED;
-                break;
-              case FINISHED:
-                state = ScanState.IDLE;
-                break;
-              case RUNNING:
-              default:
-                /* do nothing */
-                break;
-            }
-          }
-
-          activeScans.add(new ActiveScan(ss.client, ss.user, ss.extent.getTableId().toString(), ct - ss.startTime, ct - ss.lastAccessTime, ScanType.SINGLE,
-              state, ss.extent.toThrift(), Translator.translate(ss.columnSet, Translators.CT), ss.ssiList, ss.ssio, ss.auths.getAuthorizationsBB()));
-
-        } else if (session instanceof MultiScanSession) {
-          MultiScanSession mss = (MultiScanSession) session;
-
-          ScanState state = ScanState.RUNNING;
-
-          ScanTask<MultiScanResult> nbt = mss.lookupTask;
-          if (nbt == null) {
-            state = ScanState.IDLE;
-          } else {
-            switch (nbt.getScanRunState()) {
-              case QUEUED:
-                state = ScanState.QUEUED;
-                break;
-              case FINISHED:
-                state = ScanState.IDLE;
-                break;
-              case RUNNING:
-              default:
-                /* do nothing */
-                break;
-            }
-          }
-
-          activeScans.add(new ActiveScan(mss.client, mss.user, mss.threadPoolExtent.getTableId().toString(), ct - mss.startTime, ct - mss.lastAccessTime,
-              ScanType.BATCH, state, mss.threadPoolExtent.toThrift(), Translator.translate(mss.columnSet, Translators.CT), mss.ssiList, mss.ssio, mss.auths
-                  .getAuthorizationsBB()));
-        }
-      }
-
-      return activeScans;
-    }
-  }
-
-  static class TservConstraintEnv implements Environment {
-
-    private TCredentials credentials;
-    private SecurityOperation security;
-    private Authorizations auths;
-    private KeyExtent ke;
-
-    TservConstraintEnv(SecurityOperation secOp, TCredentials credentials) {
-      this.security = secOp;
-      this.credentials = credentials;
-    }
-
-    void setExtent(KeyExtent ke) {
-      this.ke = ke;
-    }
-
-    @Override
-    public KeyExtent getExtent() {
-      return ke;
-    }
-
-    @Override
-    public String getUser() {
-      return credentials.getPrincipal();
-    }
-
-    @Override
-    @Deprecated
-    public Authorizations getAuthorizations() {
-      if (auths == null)
-        try {
-          this.auths = security.getUserAuthorizations(credentials);
-        } catch (ThriftSecurityException e) {
-          throw new RuntimeException(e);
-        }
-      return auths;
-    }
-
-    @Override
-    public AuthorizationContainer getAuthorizationsContainer() {
-      return new AuthorizationContainer() {
-        @Override
-        public boolean contains(ByteSequence auth) {
-          try {
-            return security.userHasAuthorizations(credentials,
-                Collections.<ByteBuffer> singletonList(ByteBuffer.wrap(auth.getBackingArray(), auth.offset(), auth.length())));
-          } catch (ThriftSecurityException e) {
-            throw new RuntimeException(e);
-          }
-        }
-      };
-    }
-  }
-
-  private abstract class ScanTask<T> implements RunnableFuture<T> {
-
-    protected AtomicBoolean interruptFlag;
-    protected ArrayBlockingQueue<Object> resultQueue;
-    protected AtomicInteger state;
-    protected AtomicReference<ScanRunState> runState;
-
-    private static final int INITIAL = 1;
-    private static final int ADDED = 2;
-    private static final int CANCELED = 3;
-
-    ScanTask() {
-      interruptFlag = new AtomicBoolean(false);
-      runState = new AtomicReference<ScanRunState>(ScanRunState.QUEUED);
-      state = new AtomicInteger(INITIAL);
-      resultQueue = new ArrayBlockingQueue<Object>(1);
-    }
-
-    protected void addResult(Object o) {
-      if (state.compareAndSet(INITIAL, ADDED))
-        resultQueue.add(o);
-      else if (state.get() == ADDED)
-        throw new IllegalStateException("Tried to add more than one result");
-    }
-
-    @Override
-    public boolean cancel(boolean mayInterruptIfRunning) {
-      if (!mayInterruptIfRunning)
-        throw new IllegalArgumentException("Cancel will always attempt to interupt running next batch task");
-
-      if (state.get() == CANCELED)
-        return true;
-
-      if (state.compareAndSet(INITIAL, CANCELED)) {
-        interruptFlag.set(true);
-        resultQueue = null;
-        return true;
-      }
-
-      return false;
-    }
-
-    @Override
-    public T get() throws InterruptedException, ExecutionException {
-      throw new UnsupportedOperationException();
-    }
-
-    @SuppressWarnings("unchecked")
-    @Override
-    public T get(long timeout, TimeUnit unit) throws InterruptedException, ExecutionException, TimeoutException {
-
-      ArrayBlockingQueue<Object> localRQ = resultQueue;
-
-      if (state.get() == CANCELED)
-        throw new CancellationException();
-
-      if (localRQ == null && state.get() == ADDED)
-        throw new IllegalStateException("Tried to get result twice");
-
-      Object r = localRQ.poll(timeout, unit);
-
-      // could have been canceled while waiting
-      if (state.get() == CANCELED) {
-        if (r != null)
-          throw new IllegalStateException("Nothing should have been added when in canceled state");
-
-        throw new CancellationException();
-      }
-
-      if (r == null)
-        throw new TimeoutException();
-
-      // make this method stop working now that something is being
-      // returned
-      resultQueue = null;
-
-      if (r instanceof Throwable)
-        throw new ExecutionException((Throwable) r);
-
-      return (T) r;
-    }
-
-    @Override
-    public boolean isCancelled() {
-      return state.get() == CANCELED;
-    }
-
-    @Override
-    public boolean isDone() {
-      return runState.get().equals(ScanRunState.FINISHED);
-    }
-
-    public ScanRunState getScanRunState() {
-      return runState.get();
-    }
-
-  }
-
-  private static class ConditionalSession extends Session {
-    public TCredentials credentials;
-    public Authorizations auths;
-    public String tableId;
-    public AtomicBoolean interruptFlag;
->>>>>>> d65e0e32
 
   private final GarbageCollectionLogger gcLogger = new GarbageCollectionLogger();
   private final TransactionWatcher watcher = new TransactionWatcher();
