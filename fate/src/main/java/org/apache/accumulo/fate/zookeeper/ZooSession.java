/*
 * Licensed to the Apache Software Foundation (ASF) under one or more
 * contributor license agreements.  See the NOTICE file distributed with
 * this work for additional information regarding copyright ownership.
 * The ASF licenses this file to You under the Apache License, Version 2.0
 * (the "License"); you may not use this file except in compliance with
 * the License.  You may obtain a copy of the License at
 *
 *     http://www.apache.org/licenses/LICENSE-2.0
 *
 * Unless required by applicable law or agreed to in writing, software
 * distributed under the License is distributed on an "AS IS" BASIS,
 * WITHOUT WARRANTIES OR CONDITIONS OF ANY KIND, either express or implied.
 * See the License for the specific language governing permissions and
 * limitations under the License.
 */
package org.apache.accumulo.fate.zookeeper;

import static com.google.common.base.Charsets.UTF_8;

import java.io.IOException;
import java.net.UnknownHostException;
import java.util.HashMap;
import java.util.Map;

import org.apache.accumulo.fate.util.AddressUtil;
import org.apache.accumulo.fate.util.UtilWaitThread;
import org.apache.log4j.Logger;
import org.apache.zookeeper.WatchedEvent;
import org.apache.zookeeper.Watcher;
import org.apache.zookeeper.Watcher.Event.KeeperState;
import org.apache.zookeeper.ZooKeeper;
import org.apache.zookeeper.ZooKeeper.States;

public class ZooSession {
<<<<<<< HEAD
  private static final Charset UTF8 = Charset.forName("UTF-8");

=======
  
>>>>>>> 2deabd31
  public static class ZooSessionShutdownException extends RuntimeException {

    private static final long serialVersionUID = 1L;

  }

  private static final Logger log = Logger.getLogger(ZooSession.class);

  private static class ZooSessionInfo {
    public ZooSessionInfo(ZooKeeper zooKeeper, ZooWatcher watcher) {
      this.zooKeeper = zooKeeper;
    }

    ZooKeeper zooKeeper;
  }

  private static Map<String,ZooSessionInfo> sessions = new HashMap<String,ZooSessionInfo>();

  private static String sessionKey(String keepers, int timeout, String scheme, byte[] auth) {
    return keepers + ":" + timeout + ":" + (scheme == null ? "" : scheme) + ":" + (auth == null ? "" : new String(auth, UTF_8));
  }

  private static class ZooWatcher implements Watcher {

    @Override
    public void process(WatchedEvent event) {
      if (event.getState() == KeeperState.Expired) {
        log.debug("Session expired, state of current session : " + event.getState());
      }
    }

  }

  /**
   * @param host comma separated list of zk servers
   * @param timeout in milliseconds
   * @param scheme authentication type, e.g. 'digest', may be null
   * @param auth authentication-scheme-specific token, may be null
   * @param watcher ZK notifications, may be null
   */
  public static ZooKeeper connect(String host, int timeout, String scheme, byte[] auth, Watcher watcher) {
    final int TIME_BETWEEN_CONNECT_CHECKS_MS = 100;
    int connectTimeWait = Math.min(10 * 1000, timeout);
    boolean tryAgain = true;
    long sleepTime = 100;
    ZooKeeper zooKeeper = null;

    long startTime = System.currentTimeMillis();

    while (tryAgain) {
      try {
        zooKeeper = new ZooKeeper(host, timeout, watcher);
        // it may take some time to get connected to zookeeper if some of the servers are down
        for (int i = 0; i < connectTimeWait / TIME_BETWEEN_CONNECT_CHECKS_MS && tryAgain; i++) {
          if (zooKeeper.getState().equals(States.CONNECTED)) {
            if (auth != null)
              zooKeeper.addAuthInfo(scheme, auth);
            tryAgain = false;
          } else
            UtilWaitThread.sleep(TIME_BETWEEN_CONNECT_CHECKS_MS);
        }

      } catch (IOException e) {
        if (e instanceof UnknownHostException) {
          /*
             Make sure we wait atleast as long as the JVM TTL for negative DNS responses
           */
          sleepTime = Math.max(sleepTime, (AddressUtil.getAddressCacheNegativeTtl((UnknownHostException) e) + 1) * 1000);
        }
        log.warn("Connection to zooKeeper failed, will try again in " + String.format("%.2f secs", sleepTime / 1000.0), e);
      } finally {
        if (tryAgain && zooKeeper != null)
          try {
            zooKeeper.close();
            zooKeeper = null;
          } catch (InterruptedException e) {
            log.warn("interrupted", e);
          }
      }

      if (System.currentTimeMillis() - startTime > 2 * timeout) {
        throw new RuntimeException("Failed to connect to zookeeper (" + host + ") within 2x zookeeper timeout period " + timeout);
      }

      if (tryAgain) {
        if (startTime + 2 * timeout < System.currentTimeMillis() + sleepTime + connectTimeWait)
          sleepTime = startTime + 2 * timeout - System.currentTimeMillis() - connectTimeWait;
        if (sleepTime < 0)
        {
          connectTimeWait -= sleepTime;
          sleepTime = 0;
        }
        UtilWaitThread.sleep(sleepTime);
        if (sleepTime < 10000)
          sleepTime = sleepTime + (long)(sleepTime * Math.random());
      }
    }

    return zooKeeper;
  }

  public static synchronized ZooKeeper getSession(String zooKeepers, int timeout) {
    return getSession(zooKeepers, timeout, null, null);
  }

  public static synchronized ZooKeeper getSession(String zooKeepers, int timeout, String scheme, byte[] auth) {

    if (sessions == null)
      throw new ZooSessionShutdownException();

    String sessionKey = sessionKey(zooKeepers, timeout, scheme, auth);

    // a read-only session can use a session with authorizations, so cache a copy for it w/out auths
    String readOnlySessionKey = sessionKey(zooKeepers, timeout, null, null);
    ZooSessionInfo zsi = sessions.get(sessionKey);
    if (zsi != null && zsi.zooKeeper.getState() == States.CLOSED) {
      log.debug("Removing closed ZooKeeper session to " + zooKeepers);
      if (auth != null && sessions.get(readOnlySessionKey) == zsi)
        sessions.remove(readOnlySessionKey);
      zsi = null;
      sessions.remove(sessionKey);
    }

    if (zsi == null) {
      ZooWatcher watcher = new ZooWatcher();
      log.debug("Connecting to " + zooKeepers + " with timeout " + timeout + " with auth");
      zsi = new ZooSessionInfo(connect(zooKeepers, timeout, scheme, auth, watcher), watcher);
      sessions.put(sessionKey, zsi);
      if (auth != null && !sessions.containsKey(readOnlySessionKey))
        sessions.put(readOnlySessionKey, zsi);
    }
    return zsi.zooKeeper;
  }

  public static synchronized void shutdown() {
    if (sessions == null)
      return;

    for (ZooSessionInfo zsi : sessions.values()) {
      try {
        zsi.zooKeeper.close();
      } catch (Exception e) {
        log.debug("Error closing zookeeper during shutdown", e);
      }
    }

    sessions = null;
  }
}<|MERGE_RESOLUTION|>--- conflicted
+++ resolved
@@ -33,12 +33,7 @@
 import org.apache.zookeeper.ZooKeeper.States;
 
 public class ZooSession {
-<<<<<<< HEAD
-  private static final Charset UTF8 = Charset.forName("UTF-8");
 
-=======
-  
->>>>>>> 2deabd31
   public static class ZooSessionShutdownException extends RuntimeException {
 
     private static final long serialVersionUID = 1L;
