#! /usr/bin/env bash

# Licensed to the Apache Software Foundation (ASF) under one or more
# contributor license agreements.  See the NOTICE file distributed with
# this work for additional information regarding copyright ownership.
# The ASF licenses this file to You under the Apache License, Version 2.0
# (the "License"); you may not use this file except in compliance with
# the License.  You may obtain a copy of the License at
#
#     http://www.apache.org/licenses/LICENSE-2.0
#
# Unless required by applicable law or agreed to in writing, software
# distributed under the License is distributed on an "AS IS" BASIS,
# WITHOUT WARRANTIES OR CONDITIONS OF ANY KIND, either express or implied.
# See the License for the specific language governing permissions and
# limitations under the License.

# Start: Resolve Script Directory
SOURCE="${BASH_SOURCE[0]}"
while [[ -h "$SOURCE" ]]; do # resolve $SOURCE until the file is no longer a symlink
   bin="$( cd -P "$( dirname "$SOURCE" )" && pwd )"
   SOURCE="$(readlink "$SOURCE")"
   [[ $SOURCE != /* ]] && SOURCE="$bin/$SOURCE" # if $SOURCE was a relative symlink, we need to resolve it relative to the path where the symlink file was located
done
bin="$( cd -P "$( dirname "$SOURCE" )" && pwd )"
script=$( basename "$SOURCE" )
# Stop: Resolve Script Directory

. "$bin"/config.sh
. "$bin"/config-server.sh

HOST="$1"
host "$1" >/dev/null 2>/dev/null
if [[ $? != 0 ]]; then
   LOGHOST="$1"
else
   LOGHOST=$(host "$1" | head -1 | cut -d' ' -f1)
fi
ADDRESS=$1
SERVICE=$2
LONGNAME=$3
[[ -z $LONGNAME ]] && LONGNAME=$2

SLAVES=$(wc -l < "${ACCUMULO_CONF_DIR}/slaves")

IFCONFIG=/sbin/ifconfig
[[ ! -x $IFCONFIG ]] && IFCONFIG='/bin/netstat -ie'


IP=$($IFCONFIG 2>/dev/null| grep "inet[^6]" | awk '{print $2}' | sed 's/addr://' | grep -v 0.0.0.0 | grep -v 127.0.0.1 | head -n 1)
if [[ $? != 0 ]] ; then
   IP=$(python -c 'import socket as s; print s.gethostbyname(s.getfqdn())')
fi

# When the hostname provided is the alias/shortname, try to use the FQDN to make
# sure we send the right address to the Accumulo process.
if [[ "$HOST" = "$(hostname -s)" ]]; then
    HOST="$(hostname -f)"
    ADDRESS="$HOST"
fi

# ACCUMULO-1985 Allow monitor to bind on all interfaces
if [[ ${SERVICE} == "monitor" && ${ACCUMULO_MONITOR_BIND_ALL} == "true" ]]; then
    ADDRESS="0.0.0.0"
fi

if [[ $HOST == localhost || $HOST == "$(hostname -f)" || $HOST = "$IP" ]]; then
   PID=$(ps -ef | egrep ${ACCUMULO_HOME}/.*/accumulo.*.jar | grep "Main $SERVICE" | grep -v grep | awk {'print $2'} | head -1)
else
   PID=$($SSH "$HOST" ps -ef | egrep "${ACCUMULO_HOME}/.*/accumulo.*.jar" | grep "Main $SERVICE" | grep -v grep | awk {'print $2'} | head -1)
fi

if [[ -z "$PID" ]]; then
   echo "Starting $LONGNAME on $HOST"
   COMMAND="${bin}/accumulo"
   if [ "${ACCUMULO_WATCHER}" = "true" ]; then
      COMMAND="${bin}/accumulo_watcher.sh ${LOGHOST}"
   fi

   if [ "$HOST" = "localhost" -o "$HOST" = "`hostname -f`" -o "$HOST" = "$ip" ]; then
<<<<<<< HEAD
      ${bin}/accumulo ${SERVICE} --address ${ADDRESS} >${ACCUMULO_LOG_DIR}/${SERVICE}_${LOGHOST}.out 2>${ACCUMULO_LOG_DIR}/${SERVICE}_${LOGHOST}.err &
      MAX_FILES_OPEN=$(ulimit -n)
   else
      $SSH $HOST "bash -c 'exec nohup ${bin}/accumulo ${SERVICE} --address ${ADDRESS} >${ACCUMULO_LOG_DIR}/${SERVICE}_${LOGHOST}.out 2>${ACCUMULO_LOG_DIR}/${SERVICE}_${LOGHOST}.err' &"
      MAX_FILES_OPEN=$($SSH $HOST "/usr/bin/env bash -c 'ulimit -n'")
=======
      ${bin}/accumulo ${SERVICE} --address ${ADDRESS} >${ACCUMULO_LOG_DIR}/${SERVICE}_${LOGHOST}.out 2>${ACCUMULO_LOG_DIR}/${SERVICE}_${LOGHOST}.err & 
      MAX_FILES_OPEN=$(ulimit -n)
   else
      $SSH $HOST "bash -c 'exec nohup ${bin}/accumulo ${SERVICE} --address ${ADDRESS} >${ACCUMULO_LOG_DIR}/${SERVICE}_${LOGHOST}.out 2>${ACCUMULO_LOG_DIR}/${SERVICE}_${LOGHOST}.err' &"
      MAX_FILES_OPEN=$($SSH $HOST "/usr/bin/env bash -c 'ulimit -n'") 
>>>>>>> eef4dfe1
   fi

   if [[ -n $MAX_FILES_OPEN && -n $SLAVES ]] ; then
      MAX_FILES_RECOMMENDED=${MAX_FILES_RECOMMENDED:-32768}
      if (( SLAVES > 10 )) && (( MAX_FILES_OPEN < MAX_FILES_RECOMMENDED ))
      then
         echo "WARN : Max open files on $HOST is $MAX_FILES_OPEN, recommend $MAX_FILES_RECOMMENDED" >&2
      fi
   fi
else
   echo "$HOST : $LONGNAME already running (${PID})"
fi<|MERGE_RESOLUTION|>--- conflicted
+++ resolved
@@ -78,19 +78,11 @@
    fi
 
    if [ "$HOST" = "localhost" -o "$HOST" = "`hostname -f`" -o "$HOST" = "$ip" ]; then
-<<<<<<< HEAD
-      ${bin}/accumulo ${SERVICE} --address ${ADDRESS} >${ACCUMULO_LOG_DIR}/${SERVICE}_${LOGHOST}.out 2>${ACCUMULO_LOG_DIR}/${SERVICE}_${LOGHOST}.err &
-      MAX_FILES_OPEN=$(ulimit -n)
-   else
-      $SSH $HOST "bash -c 'exec nohup ${bin}/accumulo ${SERVICE} --address ${ADDRESS} >${ACCUMULO_LOG_DIR}/${SERVICE}_${LOGHOST}.out 2>${ACCUMULO_LOG_DIR}/${SERVICE}_${LOGHOST}.err' &"
-      MAX_FILES_OPEN=$($SSH $HOST "/usr/bin/env bash -c 'ulimit -n'")
-=======
       ${bin}/accumulo ${SERVICE} --address ${ADDRESS} >${ACCUMULO_LOG_DIR}/${SERVICE}_${LOGHOST}.out 2>${ACCUMULO_LOG_DIR}/${SERVICE}_${LOGHOST}.err & 
       MAX_FILES_OPEN=$(ulimit -n)
    else
       $SSH $HOST "bash -c 'exec nohup ${bin}/accumulo ${SERVICE} --address ${ADDRESS} >${ACCUMULO_LOG_DIR}/${SERVICE}_${LOGHOST}.out 2>${ACCUMULO_LOG_DIR}/${SERVICE}_${LOGHOST}.err' &"
       MAX_FILES_OPEN=$($SSH $HOST "/usr/bin/env bash -c 'ulimit -n'") 
->>>>>>> eef4dfe1
    fi
 
    if [[ -n $MAX_FILES_OPEN && -n $SLAVES ]] ; then
